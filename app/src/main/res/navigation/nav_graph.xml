--- conflicted
+++ resolved
@@ -175,14 +175,6 @@
         tools:layout="@layout/fragment_cnc_emb_dashboard">
         <deepLink
             app:uri="myapp://emb/cnc/{documentId}" />
-
-        <action
-            android:id="@+id/action_embDashboard_to_checklistFragment"
-            app:destination="@id/checklistFragment" />
-
-<!--        <action-->
-<!--            android:id="@+id/action_embDashboard_to_emb_profile"-->
-<!--            app:destination="@id/emb_profile" />-->
     </fragment>
     <action
         android:id="@+id/action_global_embcncDashboardFragment"
@@ -460,6 +452,10 @@
         <action
             android:id="@+id/action_tsdFacilitySelectionFragment_to_pttApplicationFragment"
             app:destination="@id/pttApplicationFragment" />
+
+        <argument
+            android:name="transportBookingId"
+            app:argType="string" />
     </fragment>
 
     <!-- ☣️ HWMS Step 4: PTT Application -->
@@ -540,15 +536,9 @@
         tools:layout="@layout/fragment_emb_profile">
 
         <!-- These three actions fix all your "Unresolved reference" errors -->
-<<<<<<< HEAD
-<!--        <action-->
-<!--            android:id="@+id/action_embProfile_to_embAccountFragment"-->
-<!--            app:destination="@id/embAccountFragment" />-->
-=======
         <!--        <action-->
         <!--            android:id="@+id/action_embProfile_to_embAccountFragment"-->
         <!--            app:destination="@id/embAccountFragment" />-->
->>>>>>> e9a62e24
 
         <action
             android:id="@+id/action_embProfile_to_feedbackFragment"
@@ -559,19 +549,23 @@
             app:destination="@id/aboutUsFragment" />
     </fragment>
 
+
+    <!-- 🚚 BottomSheet: Transport Details -->
+    <fragment
+        android:id="@+id/transportDetailsBottomSheet"
+        android:name="com.ecocp.capstoneenvirotrack.view.businesses.dialogs.TransportDetailsBottomSheet"
+        tools:layout="@layout/bottomsheet_transport_details">
+
+        <action
+            android:id="@+id/action_transportDetailsBottomSheet_to_tsdFacilitySelectionFragment"
+            app:destination="@id/tsdFacilitySelectionFragment" />
+    </fragment>
+
+
     <!-- EMB OFFICER ACCOUNT SETTINGS (Dedicated EMB version) -->
-<<<<<<< HEAD
-<!--    <fragment-->
-<!--        android:id="@+id/embAccountFragment"-->
-<!--        android:name="com.ecocp.capstoneenvirotrack.view.emb.all.EMB_AccountFragment"-->
-<!--        android:label="Account Settings"-->
-<!--        tools:layout="@layout/fragment_emb_account" />-->
-
-=======
     <!--    <fragment-->
     <!--        android:id="@+id/embAccountFragment"-->
     <!--        android:name="com.ecocp.capstoneenvirotrack.view.emb.all.EMB_AccountFragment"-->
     <!--        android:label="Account Settings"-->
     <!--        tools:layout="@layout/fragment_emb_account" />-->
->>>>>>> e9a62e24
 </navigation>