<?xml version="1.0" encoding="utf-8"?>
<navigation xmlns:android="http://schemas.android.com/apk/res/android"
    xmlns:app="http://schemas.android.com/apk/res-auto"
    xmlns:tools="http://schemas.android.com/tools"
    android:id="@+id/nav_graph"
    app:startDestination="@id/welcomeFragment">

    <!-- 🏠 Welcome -->
    <fragment
        android:id="@+id/welcomeFragment"
        android:name="com.ecocp.capstoneenvirotrack.view.all.WelcomePage"
        tools:layout="@layout/welcome_page">
        <action
            android:id="@+id/action_welcomeFragment_to_loginFragment"
            app:destination="@id/loginFragment" />
        <action
            android:id="@+id/action_welcomeFragment_to_registrationFragment"
            app:destination="@id/registrationFragment" />
    </fragment>

    <!-- 🔑 Login -->
    <fragment
        android:id="@+id/loginFragment"
        android:name="com.ecocp.capstoneenvirotrack.view.all.LoginFragment"
        tools:layout="@layout/fragment_log_in">
        <action
            android:id="@+id/action_loginFragment_to_registrationFragment"
            app:destination="@id/registrationFragment"
            app:popUpTo="@id/loginFragment"
            app:popUpToInclusive="false" />
        <action
            android:id="@+id/action_loginFragment_to_embDashboard"
            app:destination="@id/embDashboard"
            app:popUpTo="@id/loginFragment"
            app:popUpToInclusive="true" />
        <action
            android:id="@+id/action_loginFragment_to_serviceProviderDashboard"
            app:destination="@id/serviceProviderDashboard"
            app:popUpTo="@id/loginFragment"
            app:popUpToInclusive="true" />
        <action
            android:id="@+id/action_loginFragment_to_pcoDashboard"
            app:destination="@id/pcoDashboard"
            app:popUpTo="@id/loginFragment"
            app:popUpToInclusive="true" />
        <action
            android:id="@+id/action_loginFragment_to_SP_ChangepasswordFragment"
            app:destination="@id/SP_ChangepasswordFragment"
            app:popUpTo="@id/loginFragment"
            app:popUpToInclusive="false" />
        <action
            android:id="@+id/action_loginFragment_to_SP_RegistrationFragment"
            app:destination="@id/SP_RegistrationFragment" />

    </fragment>

    <!-- 📝 Registration -->
    <fragment
        android:id="@+id/registrationFragment"
        android:name="com.ecocp.capstoneenvirotrack.view.all.RegistrationFragment"
        tools:layout="@layout/fragment_registration">
        <action
            android:id="@+id/action_registrationFragment_to_loginFragment"
            app:destination="@id/loginFragment" />
        <action
            android:id="@+id/action_registrationFragment_to_dashboardFragment"
            app:destination="@id/pcoDashboard" />
        <action
            android:id="@+id/action_registrationFragment_to_verificationFragment"
            app:destination="@id/verificationFragment">
            <argument android:name="email" app:argType="string" />
            <argument android:name="firstName" app:argType="string" />
            <argument android:name="lastName" app:argType="string" />
            <argument android:name="password" app:argType="string" />
            <argument android:name="phoneNumber" app:argType="string" />
        </action>
    </fragment>

    <!-- ✅ Verification -->
    <fragment
        android:id="@+id/verificationFragment"
        android:name="com.ecocp.capstoneenvirotrack.view.all.VerificationFragment"
        tools:layout="@layout/fragment_verification">
        <action
            android:id="@+id/action_verificationFragment_to_embDashboard"
            app:destination="@id/embDashboard" />
        <action
            android:id="@+id/action_verificationFragment_to_serviceProviderDashboard"
            app:destination="@id/serviceProviderDashboard" />
        <action
            android:id="@+id/action_verificationFragment_to_pcoDashboard"
            app:destination="@id/pcoDashboard" />
    </fragment>

    <!-- 🌿 EMB Dashboard -->
    <fragment
        android:id="@+id/embDashboard"
        android:name="com.ecocp.capstoneenvirotrack.view.emb.EMB_Dashboard"
        tools:layout="@layout/emb_dashboard">
        <action android:id="@+id/action_embDashboard_to_embCNCFragment" app:destination="@id/embCNCFragment" />
        <action android:id="@+id/action_embDashboard_to_embSMRFragment" app:destination="@id/embSMRFragment" />
        <action android:id="@+id/action_embDashboard_to_embOPMSFragment" app:destination="@id/embOPMSFragment" />
        <action android:id="@+id/action_embDashboard_to_embHMSFragment" app:destination="@id/embHMSFragment" />
        <action android:id="@+id/action_embDashboard_to_embCRSFragment" app:destination="@id/embCRSFragment" />
        <action android:id="@+id/action_embDashboard_to_embPCOFragment" app:destination="@id/embPCOFragment" />
    </fragment>

    <!-- 🧰 Service Provider Dashboard -->
    <fragment
        android:id="@+id/serviceProviderDashboard"
        android:name="com.ecocp.capstoneenvirotrack.view.serviceprovider.SP_Dashboard"
        tools:layout="@layout/sp_dashboard" />

    <!-- 🏢 Business: PCO Accreditation -->
    <fragment
        android:id="@+id/COMP_PCOAccreditation"
        android:name="com.ecocp.capstoneenvirotrack.view.businesses.pcoacc.COMP_PCOAccreditation"
        tools:layout="@layout/pco_accreditation">
        <action
            android:id="@+id/action_COMP_PCOAccreditation_to_COMP_PCO"
            app:destination="@id/COMP_PCO"
            app:popUpTo="@id/COMP_PCO"
            app:popUpToInclusive="true" />
    </fragment>

    <!-- 🗂️ Business: PCO Table/List -->
    <fragment
        android:id="@+id/COMP_PCO"
        android:name="com.ecocp.capstoneenvirotrack.view.all.COMP_PCO"
        tools:layout="@layout/fragment_comp_pco">
        <action
            android:id="@+id/action_COMP_PCO_to_pcoDashboard"
            app:destination="@id/pcoDashboard"
            app:popUpTo="@id/pcoDashboard"
            app:popUpToInclusive="true" />
        <action
            android:id="@+id/action_COMP_PCO_to_COMP_PCOAccreditation"
            app:destination="@id/COMP_PCOAccreditation" />
    </fragment>

    <!-- 🏠 PCO Dashboard -->
    <fragment
        android:id="@+id/pcoDashboard"
        android:name="com.ecocp.capstoneenvirotrack.view.all.COMP_Dashboard"
        tools:layout="@layout/pco_dashboard">
        <action
            android:id="@+id/action_pcoDashboard_to_COMP_PCO"
            app:destination="@id/COMP_PCO" />
        <action
            android:id="@+id/action_pcoDashboard_to_COMP_PCOAccreditation"
            app:destination="@id/COMP_PCOAccreditation" />
        <action
            android:id="@+id/action_pcoDashboard_to_COMP_CNC"
            app:destination="@id/COMP_CNC" />
        <action
            android:id="@+id/action_pcoDashboard_to_COMP_SMR"
            app:destination="@id/COMP_SMR" />
        <action
            android:id="@+id/action_pcoDashboard_to_HWMSDashboardFragment"
            app:destination="@id/HWMSDashboardFragment" />
        <action
            android:id="@+id/action_pcoDashboard_to_COMP_CRS"
            app:destination="@id/COMP_CRS" />
        <action
            android:id="@+id/action_pcoDashboard_to_inboxFragment"
            app:destination="@id/inboxFragment" />
        <action
            android:id="@+id/action_pcoDashboard_to_feedbackFragment"
            app:destination="@id/feedbackFragment" />
        <action
            android:id="@+id/action_pcoDashboard_to_serviceProvidersFragment"
            app:destination="@id/serviceProvidersFragment" />
        <action
            android:id="@+id/action_pcoDashboard_to_aboutUsFragment"
            app:destination="@id/aboutUsFragment" />
        <action
            android:id="@+id/action_pcoDashboard_to_modulesFragment"
            app:destination="@id/modulesFragment" />
    </fragment>

    <!-- 📋 Modules -->
    <fragment
        android:id="@+id/modulesFragment"
        android:name="com.ecocp.capstoneenvirotrack.view.all.COMP_Modules"
        tools:layout="@layout/pco_smr_modules" />

    <!-- 💬 Inbox -->
    <fragment
        android:id="@+id/inboxFragment"
        android:name="com.ecocp.capstoneenvirotrack.view.messaging.Inbox"
        tools:layout="@layout/fragment_inbox" />

    <!-- 📝 Feedback -->
    <fragment
        android:id="@+id/feedbackFragment"
        android:name="com.ecocp.capstoneenvirotrack.view.all.Feedback"
        tools:layout="@layout/fragment_feedback" />

    <!-- 🛠️ Service Providers Directory -->
    <fragment
        android:id="@+id/serviceProvidersFragment"
        android:name="com.ecocp.capstoneenvirotrack.view.all.COMP_SP_Directory"
        tools:layout="@layout/pco_spdirectory" />

    <!-- ℹ️ About Us -->
    <fragment
        android:id="@+id/aboutUsFragment"
        android:name="com.ecocp.capstoneenvirotrack.view.all.AboutUs"
        tools:layout="@layout/fragment_about_us" />

    <!-- 🌍 EMB Modules -->
    <fragment android:id="@+id/embCNCFragment" android:name="com.ecocp.capstoneenvirotrack.view.emb.EMB_CNC" tools:layout="@layout/emb_cnc" />
    <fragment android:id="@+id/embSMRFragment" android:name="com.ecocp.capstoneenvirotrack.view.emb.EMB_SMR" tools:layout="@layout/emb_smr" />
    <fragment android:id="@+id/embOPMSFragment" android:name="com.ecocp.capstoneenvirotrack.view.emb.EMB_OPMS" tools:layout="@layout/emb_opms" />
    <fragment android:id="@+id/embHMSFragment" android:name="com.ecocp.capstoneenvirotrack.view.emb.EMB_HMS" tools:layout="@layout/emb_hwms" />
    <fragment android:id="@+id/embCRSFragment" android:name="com.ecocp.capstoneenvirotrack.view.emb.EMB_CRS" tools:layout="@layout/emb_crs" />
    <fragment android:id="@+id/embPCOFragment" android:name="com.ecocp.capstoneenvirotrack.view.emb.EMB_PCO" tools:layout="@layout/emb_pco" />

    <!-- 💬 Chat -->
    <fragment
        android:id="@+id/chatFragment"
        android:name="com.ecocp.capstoneenvirotrack.view.messaging.ChatFragment"
        tools:layout="@layout/fragment_chat" />

    <!-- 🤖 AI FAQ Bot -->
    <fragment
        android:id="@+id/aiFaqBotFragment"
        android:name="com.ecocp.capstoneenvirotrack.view.all.AiFaqBotFragment"
        tools:layout="@layout/fragment_ai_faq_bot" />

    <!-- 👤 Profile -->
    <fragment
        android:id="@+id/comp_Profile"
        android:name="com.ecocp.capstoneenvirotrack.view.businesses.COMP_Profile"
        android:label="Profile"
        tools:layout="@layout/fragment_comp__profile">
        <action
            android:id="@+id/action_COMP_Profile_to_COMP_Account"
            app:destination="@id/pco_Account" />
        <action
            android:id="@+id/action_COMP_Profile_to_loginFragment"
            app:destination="@id/loginFragment"
            app:popUpTo="@id/nav_graph"
            app:popUpToInclusive="true" />
    </fragment>

    <!-- ⚙️ Account -->
    <fragment
        android:id="@+id/pco_Account"
        android:name="com.ecocp.capstoneenvirotrack.view.businesses.COMP_Account"
        android:label="Account"
        tools:layout="@layout/pco_account" />

<<<<<<< HEAD
    <fragment
        android:id="@+id/SP_ChangepasswordFragment"
        android:name="com.ecocp.capstoneenvirotrack.view.serviceprovider.SP_ChangepasswordFragment"
        tools:layout="@layout/sp_changepassword_fragment">

        <!-- Navigate to service provider dashboard after password change -->
        <action
            android:id="@+id/action_SP_ChangepasswordFragment_to_serviceProviderDashboard"
            app:destination="@id/serviceProviderDashboard"
            app:popUpTo="@id/SP_ChangepasswordFragment"
            app:popUpToInclusive="true" />

        <!-- Optional: back to login if needed -->
        <action
            android:id="@+id/action_SP_ChangepasswordFragment_to_loginFragment"
            app:destination="@id/loginFragment" />
    </fragment>
    <fragment
        android:id="@+id/SP_RegistrationFragment"
        android:name="com.ecocp.capstoneenvirotrack.view.serviceprovider.SP_RegistrationFragment"
        tools:layout="@layout/fragment_sp__registration">

        <action
            android:id="@+id/action_SP_RegistrationFragment_to_loginFragment"
            app:destination="@id/loginFragment"
            app:popUpTo="@id/SP_RegistrationFragment"
            app:popUpToInclusive="true" />
    </fragment>
=======
    <!-- 🧾 CNC Management -->
    <fragment
        android:id="@+id/COMP_CNC"
        android:name="com.ecocp.capstoneenvirotrack.view.businesses.cnc.COMP_CNC"
        tools:layout="@layout/pco_cnc" />

    <!-- 📊 SMR Management -->
    <fragment
        android:id="@+id/COMP_SMR"
        android:name="com.ecocp.capstoneenvirotrack.view.businesses.smr.COMP_SMR"
        tools:layout="@layout/pco_smr" />

    <!-- ☣️ Hazardous Waste Management -->
    <fragment
        android:id="@+id/HWMSDashboardFragment"
        android:name="com.ecocp.capstoneenvirotrack.view.businesses.hwms.HWMSDashboardFragment"
        tools:layout="@layout/fragment_hwms_dashboard" />

    <!-- 📋 Compliance Reporting System (CRS) -->
    <fragment
        android:id="@+id/COMP_CRS"
        android:name="com.ecocp.capstoneenvirotrack.view.businesses.crs.COMP_CRS"
        android:label="Company CRS"
        tools:layout="@layout/fragment_comp_crs">
        <action
            android:id="@+id/action_COMP_CRS_to_COMP_CRSApplication"
            app:destination="@id/COMP_CRSApplication" />
    </fragment>

    <fragment
        android:id="@+id/COMP_CRSApplication"
        android:name="com.ecocp.capstoneenvirotrack.view.businesses.crs.COMP_CRSApplication"
        android:label="Add Company"
        tools:layout="@layout/fragment_comp_crs_application" />

>>>>>>> 89dbb330
</navigation><|MERGE_RESOLUTION|>--- conflicted
+++ resolved
@@ -43,15 +43,6 @@
             app:destination="@id/pcoDashboard"
             app:popUpTo="@id/loginFragment"
             app:popUpToInclusive="true" />
-        <action
-            android:id="@+id/action_loginFragment_to_SP_ChangepasswordFragment"
-            app:destination="@id/SP_ChangepasswordFragment"
-            app:popUpTo="@id/loginFragment"
-            app:popUpToInclusive="false" />
-        <action
-            android:id="@+id/action_loginFragment_to_SP_RegistrationFragment"
-            app:destination="@id/SP_RegistrationFragment" />
-
     </fragment>
 
     <!-- 📝 Registration -->
@@ -251,36 +242,6 @@
         android:label="Account"
         tools:layout="@layout/pco_account" />
 
-<<<<<<< HEAD
-    <fragment
-        android:id="@+id/SP_ChangepasswordFragment"
-        android:name="com.ecocp.capstoneenvirotrack.view.serviceprovider.SP_ChangepasswordFragment"
-        tools:layout="@layout/sp_changepassword_fragment">
-
-        <!-- Navigate to service provider dashboard after password change -->
-        <action
-            android:id="@+id/action_SP_ChangepasswordFragment_to_serviceProviderDashboard"
-            app:destination="@id/serviceProviderDashboard"
-            app:popUpTo="@id/SP_ChangepasswordFragment"
-            app:popUpToInclusive="true" />
-
-        <!-- Optional: back to login if needed -->
-        <action
-            android:id="@+id/action_SP_ChangepasswordFragment_to_loginFragment"
-            app:destination="@id/loginFragment" />
-    </fragment>
-    <fragment
-        android:id="@+id/SP_RegistrationFragment"
-        android:name="com.ecocp.capstoneenvirotrack.view.serviceprovider.SP_RegistrationFragment"
-        tools:layout="@layout/fragment_sp__registration">
-
-        <action
-            android:id="@+id/action_SP_RegistrationFragment_to_loginFragment"
-            app:destination="@id/loginFragment"
-            app:popUpTo="@id/SP_RegistrationFragment"
-            app:popUpToInclusive="true" />
-    </fragment>
-=======
     <!-- 🧾 CNC Management -->
     <fragment
         android:id="@+id/COMP_CNC"
@@ -316,5 +277,4 @@
         android:label="Add Company"
         tools:layout="@layout/fragment_comp_crs_application" />
 
->>>>>>> 89dbb330
 </navigation>