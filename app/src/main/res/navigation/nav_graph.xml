<?xml version="1.0" encoding="utf-8"?>
<navigation xmlns:android="http://schemas.android.com/apk/res/android"
    xmlns:app="http://schemas.android.com/apk/res-auto"
    xmlns:tools="http://schemas.android.com/tools"
    android:id="@+id/nav_graph"
    app:startDestination="@id/welcomeFragment">

    <!-- 🏠 Welcome -->
    <fragment
        android:id="@+id/welcomeFragment"
        android:name="com.ecocp.capstoneenvirotrack.view.all.WelcomePage"
        tools:layout="@layout/welcome_page">
        <action
            android:id="@+id/action_welcomeFragment_to_loginFragment"
            app:destination="@id/loginFragment" />
        <action
            android:id="@+id/action_welcomeFragment_to_registrationFragment"
            app:destination="@id/registrationFragment" />
    </fragment>

    <!-- 🔑 Login -->
    <fragment
        android:id="@+id/loginFragment"
        android:name="com.ecocp.capstoneenvirotrack.view.all.LoginFragment"
        tools:layout="@layout/fragment_log_in">
        <action
            android:id="@+id/action_loginFragment_to_registrationFragment"
            app:destination="@id/registrationFragment"
            app:popUpTo="@id/loginFragment"
            app:popUpToInclusive="false" />
        <action
            android:id="@+id/action_loginFragment_to_embDashboard"
            app:destination="@id/embDashboard"
            app:popUpTo="@id/loginFragment"
            app:popUpToInclusive="true" />
        <action
            android:id="@+id/action_loginFragment_to_serviceProviderDashboard"
            app:destination="@id/serviceProviderDashboard"
            app:popUpTo="@id/loginFragment"
            app:popUpToInclusive="true" />
        <action
            android:id="@+id/action_loginFragment_to_pcoDashboard"
            app:destination="@id/pcoDashboard"
            app:popUpTo="@id/loginFragment"
            app:popUpToInclusive="true" />

        <!-- 🧰 Added: Service Provider Registration -->
        <action
            android:id="@+id/action_loginFragment_to_SP_RegistrationFragment"
            app:destination="@id/SP_RegistrationFragment" />

        <!-- 🔐 Added: SP Change Password -->
        <action
            android:id="@+id/action_loginFragment_to_SP_ChangepasswordFragment"
            app:destination="@id/SP_ChangepasswordFragment" />
    </fragment>

    <!-- 📝 Registration -->
    <fragment
        android:id="@+id/registrationFragment"
        android:name="com.ecocp.capstoneenvirotrack.view.all.RegistrationFragment"
        tools:layout="@layout/fragment_registration">
        <action
            android:id="@+id/action_registrationFragment_to_loginFragment"
            app:destination="@id/loginFragment" />
        <action
            android:id="@+id/action_registrationFragment_to_dashboardFragment"
            app:destination="@id/pcoDashboard" />
        <action
            android:id="@+id/action_registrationFragment_to_verificationFragment"
            app:destination="@id/verificationFragment">
            <argument android:name="email" app:argType="string" />
            <argument android:name="firstName" app:argType="string" />
            <argument android:name="lastName" app:argType="string" />
            <argument android:name="password" app:argType="string" />
            <argument android:name="phoneNumber" app:argType="string" />
        </action>
    </fragment>

    <!-- ✅ Verification -->
    <fragment
        android:id="@+id/verificationFragment"
        android:name="com.ecocp.capstoneenvirotrack.view.all.VerificationFragment"
        tools:layout="@layout/fragment_verification">
        <action
            android:id="@+id/action_verificationFragment_to_embDashboard"
            app:destination="@id/embDashboard" />
        <action
            android:id="@+id/action_verificationFragment_to_serviceProviderDashboard"
            app:destination="@id/serviceProviderDashboard" />
        <action
            android:id="@+id/action_verificationFragment_to_pcoDashboard"
            app:destination="@id/pcoDashboard" />
    </fragment>
    <fragment
        android:id="@+id/SP_ChangepasswordFragment"
        android:name="com.ecocp.capstoneenvirotrack.view.serviceprovider.SP_ChangepasswordFragment"
        tools:layout="@layout/sp_changepassword_fragment">
        <action
            android:id="@+id/action_SP_ChangepasswordFragment_to_serviceProviderDashboard"
            app:destination="@id/serviceProviderDashboard" />
    </fragment>

    <fragment
        android:id="@+id/notificationsFragment"
        android:name="com.ecocp.capstoneenvirotrack.view.all.NotificationsFragment"
        tools:layout="@layout/fragment_notifications">
    </fragment>
    <!-- Global action -->
    <action
        android:id="@+id/action_global_notificationsFragment"
        app:destination="@id/notificationsFragment"/>

    <fragment
        android:id="@+id/embnotificationsFragment"
        android:name="com.ecocp.capstoneenvirotrack.view.emb.notifications.EMBNotificationsFragment"
        tools:layout="@layout/fragment_emb_notifications">
    </fragment>

    <!-- Global action -->
    <action
        android:id="@+id/action_global_embnotificationsFragment"
        app:destination="@id/embnotificationsFragment" />

    <!-- 🧰 Service Provider Registration -->
    <fragment
        android:id="@+id/SP_RegistrationFragment"
        android:name="com.ecocp.capstoneenvirotrack.view.serviceprovider.SP_RegistrationFragment"
        tools:layout="@layout/sp_registration">
        <action
            android:id="@+id/action_SP_RegistrationFragment_to_loginFragment"
            app:destination="@id/loginFragment" />
    </fragment>

    <!-- 🌿 EMB Dashboard -->
    <fragment
        android:id="@+id/embDashboard"
        android:name="com.ecocp.capstoneenvirotrack.view.emb.all.EMB_Dashboard"
        tools:layout="@layout/emb_dashboard">
        <action
            android:id="@+id/action_embDashboard_to_embCNCFragment"
            app:destination="@id/embCNCFragment" />
<!--        <action -->
<!--            android:id="@+id/action_embDashboard_to_embSMRFragment" -->
<!--            app:destination="@id/embSMRFragment" />-->
        <action
            android:id="@+id/action_embDashboard_to_embOPMSFragment"
            app:destination="@id/embOPMSFragment" />
<!--        <action -->
<!--            android:id="@+id/action_embDashboard_to_embHMSFragment"-->
<!--            app:destination="@id/embHMSFragment" />-->
        <action
            android:id="@+id/action_embDashboard_to_embCRSFragment"
            app:destination="@id/embCRSFragment" />
        <action
            android:id="@+id/action_embDashboard_to_embPCOFragment"
            app:destination="@id/embPCOFragment" />
<<<<<<< HEAD

        <action
            android:id="@+id/action_embDashboard_to_checklistFragment"
            app:destination="@id/checklistFragment" />

        <action
            android:id="@+id/action_embDashboard_to_emb_profile"
            app:destination="@id/embProfile" />
=======
        <action
            android:id="@+id/action_embDashboard_to_embnotificationsFragment"
            app:destination="@id/embnotificationsFragment"/>
>>>>>>> 0681e73f
    </fragment>

    <!-- CNC DASHBOARD -->
    <fragment
        android:id="@+id/cncEmbDashboardFragment"
        android:name="com.ecocp.capstoneenvirotrack.view.emb.cnc.CncEmbDashboardFragment"
        android:label="EMB CNC Dashboard"
        tools:layout="@layout/fragment_cnc_emb_dashboard">
        <deepLink
            app:uri="myapp://emb/cnc/{documentId}" />
    </fragment>
    <action
        android:id="@+id/action_global_embcncDashboardFragment"
        app:destination="@id/cncEmbDashboardFragment" />

    <!-- 🧰 Service Provider Dashboard -->
    <fragment
        android:id="@+id/serviceProviderDashboard"
        android:name="com.ecocp.capstoneenvirotrack.view.serviceprovider.SP_Dashboard"
        tools:layout="@layout/sp_dashboard" />

    <!-- 🏢 Business: PCO Accreditation -->
    <fragment
        android:id="@+id/COMP_PCOAccreditation"
        android:name="com.ecocp.capstoneenvirotrack.view.businesses.pcoacc.COMP_PCOAccreditation"
        tools:layout="@layout/pco_accreditation">
        <action
            android:id="@+id/action_COMP_PCOAccreditation_to_COMP_PCO"
            app:destination="@id/COMP_PCO"
            app:popUpTo="@id/COMP_PCO"
            app:popUpToInclusive="true" />
    </fragment>


    <!-- EMB PCO Dashboard -->
    <fragment
        android:id="@+id/pcoEmbDashboardFragment"
        android:name="com.ecocp.capstoneenvirotrack.view.emb.pcoacc.PcoEmbDashboardFragment"
        android:label="EMB PCO Dashboard"
        tools:layout="@layout/fragment_pco_emb_dashboard">
        <deepLink
            app:uri="myapp://emb/accreditation/{documentId}" />
    </fragment>
    <action
        android:id="@+id/action_global_embpcoaccDashboardFragment"
        app:destination="@id/pcoEmbDashboardFragment" />


    <!-- 🗂️ Business: PCO Table/List -->
    <fragment
        android:id="@+id/COMP_PCO"
        android:name="com.ecocp.capstoneenvirotrack.view.all.COMP_PCO"
        tools:layout="@layout/fragment_comp_pco">
        <action
            android:id="@+id/action_COMP_PCO_to_pcoDashboard"
            app:destination="@id/pcoDashboard"
            app:popUpTo="@id/pcoDashboard"
            app:popUpToInclusive="true" />
        <action
            android:id="@+id/action_COMP_PCO_to_COMP_PCOAccreditation"
            app:destination="@id/COMP_PCOAccreditation" />
        <deepLink
            app:uri="myapp://accreditation/{documentId}" />
    </fragment>
    <action
        android:id="@+id/action_global_pcoaccDashboardFragment"
        app:destination="@id/COMP_PCO" />

    <!-- 🏠 PCO Dashboard -->
    <fragment
        android:id="@+id/pcoDashboard"
        android:name="com.ecocp.capstoneenvirotrack.view.all.COMP_Dashboard"
        tools:layout="@layout/pco_dashboard">
        <action
            android:id="@+id/action_pcoDashboard_to_COMP_PCO"
            app:destination="@id/COMP_PCO" />
        <action
            android:id="@+id/action_pcoDashboard_to_COMP_PCOAccreditation"
            app:destination="@id/COMP_PCOAccreditation" />
        <action
            android:id="@+id/action_pcoDashboard_to_COMP_CNC"
            app:destination="@id/COMP_CNC" />
        <action
            android:id="@+id/action_pcoDashboard_to_COMP_SMR"
            app:destination="@id/COMP_SMR" />
        <action
            android:id="@+id/action_pcoDashboard_to_HWMSDashboardFragment"
            app:destination="@id/HWMSDashboardFragment" />
        <action
            android:id="@+id/action_pcoDashboard_to_COMP_CRS"
            app:destination="@id/COMP_CRS" />
        <action
            android:id="@+id/action_pcoDashboard_to_checklistFragment"
            app:destination="@id/checklistFragment" />
        <action
            android:id="@+id/action_pcoDashboard_to_inboxFragment"
            app:destination="@id/inboxFragment" />
        <action
            android:id="@+id/action_pcoDashboard_to_feedbackFragment"
            app:destination="@id/feedbackFragment" />
        <action
            android:id="@+id/action_pcoDashboard_to_serviceProvidersFragment"
            app:destination="@id/serviceProvidersFragment" />
        <action
            android:id="@+id/action_pcoDashboard_to_aboutUsFragment"
            app:destination="@id/aboutUsFragment" />
        <action
            android:id="@+id/action_pcoDashboard_to_notificationsFragment"
            app:destination="@id/notificationsFragment"/>
        <action
            android:id="@+id/action_COMP_Dashboard_to_notificationsFragment"
            app:destination="@id/notificationsFragment"/>

    </fragment>

    <!-- CNC DASHBOARD -->
    <fragment
        android:id="@+id/cncDashboardFragment"
        android:name="com.ecocp.capstoneenvirotrack.view.businesses.cnc.CncDashboardFragment"
        android:label="CNC Dashboard"
        tools:layout="@layout/fragment_cnc_dashboard">
        <deepLink
            app:uri="myapp://cnc/{documentId}" />
    </fragment>
    <action
        android:id="@+id/action_global_cncDashboardFragment"
        app:destination="@id/cncDashboardFragment" />

    <fragment
        android:id="@+id/checklistFragment"
        android:name="com.ecocp.capstoneenvirotrack.view.all.ChecklistFragment"
        tools:layout="@layout/fragment_checklist" />

    <!-- 💬 Inbox -->
    <fragment
        android:id="@+id/inboxFragment"
        android:name="com.ecocp.capstoneenvirotrack.view.messaging.Inbox"
        tools:layout="@layout/fragment_inbox" />

    <!-- 📝 Feedback -->
    <fragment
        android:id="@+id/feedbackFragment"
        android:name="com.ecocp.capstoneenvirotrack.view.all.Feedback"
        tools:layout="@layout/fragment_feedback" />

    <!-- 🛠️ Service Providers Directory -->
    <fragment
        android:id="@+id/serviceProvidersFragment"
        android:name="com.ecocp.capstoneenvirotrack.view.all.COMP_SP_Directory"
        tools:layout="@layout/pco_spdirectory" />

    <!-- ℹ️ About Us -->
    <fragment
        android:id="@+id/aboutUsFragment"
        android:name="com.ecocp.capstoneenvirotrack.view.all.AboutUs"
        tools:layout="@layout/fragment_about_us" />

    <!-- 🌍 EMB Modules -->
    <fragment
        android:id="@+id/embCNCFragment"
        android:name="com.ecocp.capstoneenvirotrack.view.emb.cnc.CncEmbDashboardFragment"
        tools:layout="@layout/fragment_cnc_emb_dashboard" />
<!--    <fragment -->
<!--        android:id="@+id/embSMRFragment" -->
<!--        android:name="com.ecocp.capstoneenvirotrack.view.emb.EMB_SMR" -->
<!--        tools:layout="@layout/emb_smr" />-->
    <fragment
        android:id="@+id/embOPMSFragment"
        android:name="com.ecocp.capstoneenvirotrack.view.emb.opms.OpmsEmbDashboardFragment"
        tools:layout="@layout/fragment_opms_emb_dashboard" />
<!--    <fragment -->
<!--        android:id="@+id/embHMSFragment" -->
<!--        android:name="com.ecocp.capstoneenvirotrack.view.emb.EMB_HMS"-->
<!--        tools:layout="@layout/emb_hwms" />-->
    <fragment
        android:id="@+id/embCRSFragment"
        android:name="com.ecocp.capstoneenvirotrack.view.emb.crs.CrsEmbDashboardFragment"
        tools:layout="@layout/fragment_crs_emb_dashboard" />
    <fragment
        android:id="@+id/embPCOFragment"
        android:name="com.ecocp.capstoneenvirotrack.view.emb.pcoacc.PcoEmbDashboardFragment"
        tools:layout="@layout/fragment_pco_emb_dashboard" />

    <!-- 💬 Chat -->
    <fragment
        android:id="@+id/chatFragment"
        android:name="com.ecocp.capstoneenvirotrack.view.messaging.ChatFragment"
        tools:layout="@layout/fragment_chat" />

    <!-- 🤖 AI FAQ Bot -->
    <fragment
        android:id="@+id/aiFaqBotFragment"
        android:name="com.ecocp.capstoneenvirotrack.view.all.AiFaqBotFragment"
        tools:layout="@layout/fragment_ai_faq_bot" />
    <!-- Profile -->
    <fragment
        android:id="@+id/comp_Profile"
        android:name="com.ecocp.capstoneenvirotrack.view.all.COMP_Profile"
        tools:layout="@layout/fragment_comp__profile">

        <action
            android:id="@+id/action_COMP_Profile_to_COMP_Account"
            app:destination="@id/pco_Account" />

        <action
            android:id="@+id/action_COMP_Profile_to_feedbackFragment"
            app:destination="@id/feedbackFragment" />
        <action
            android:id="@+id/action_COMP_Profile_to_filesFragment"
            app:destination="@id/filesFragment" />

        <action
            android:id="@+id/action_COMP_Profile_to_aboutUsFragment"
            app:destination="@id/aboutUsFragment" />

        <action
            android:id="@+id/action_COMP_Profile_to_loginFragment"
            app:destination="@id/loginFragment"
            app:popUpTo="@id/nav_graph"
            app:popUpToInclusive="true" />
    </fragment>

    <fragment
        android:id="@+id/filesFragment"
        android:name="com.ecocp.capstoneenvirotrack.view.all.Files"
        tools:layout="@layout/fragment_files" />

    <!-- ⚙️ Account -->
    <fragment
        android:id="@+id/pco_Account"
        android:name="com.ecocp.capstoneenvirotrack.view.businesses.COMP_Account"
        android:label="Account"
        tools:layout="@layout/pco_account" />

    <!-- 🧾 CNC Management -->
    <fragment
        android:id="@+id/COMP_CNC"
        android:name="com.ecocp.capstoneenvirotrack.view.businesses.cnc.COMP_CNC"
        tools:layout="@layout/pco_cnc" />

    <!-- 📊 SMR Management -->
    <fragment
        android:id="@+id/COMP_SMR"
        android:name="com.ecocp.capstoneenvirotrack.view.businesses.smr.SmrDashboardFragment"
        tools:layout="@layout/fragment_smr_dashboard" />

    <!-- ☣️ Hazardous Waste Management -->
    <fragment
        android:id="@+id/HWMSDashboardFragment"
        android:name="com.ecocp.capstoneenvirotrack.view.businesses.hwms.HWMSDashboardFragment"
        tools:layout="@layout/fragment_hwms_dashboard" />

    <!-- ☣️ HWMS Add Application -->
    <fragment
        android:id="@+id/HwmsStep1Fragment"
        android:name="com.ecocp.capstoneenvirotrack.view.businesses.hwms.HwmsStep1Fragment"
        tools:layout="@layout/fragment_hwms_step1">
        <action
            android:id="@+id/action_HwmsStep1Fragment_to_HWMSDashboardFragment"
            app:destination="@id/HWMSDashboardFragment" />
    </fragment>

    <!-- ☣️ HWMS Step 2: Transporter Selection -->
    <fragment
        android:id="@+id/TransporterStep2Fragment"
        android:name="com.ecocp.capstoneenvirotrack.view.businesses.hwms.TransporterStep2Fragment"
        tools:layout="@layout/fragment_transporter_step2">
        <action
            android:id="@+id/action_TransporterStep2Fragment_to_HWMSDashboardFragment"
            app:destination="@id/HWMSDashboardFragment" />
        <action
            android:id="@+id/action_transporterStep2Fragment_to_tsdFacilitySelectionFragment"
            app:destination="@id/tsdFacilitySelectionFragment" />

    </fragment>

    <!-- ☣️ HWMS Step 3: TSD Facility Selection -->
    <fragment
        android:id="@+id/tsdFacilitySelectionFragment"
        android:name="com.ecocp.capstoneenvirotrack.view.businesses.hwms.TsdFacilitySelectionFragment"
        tools:layout="@layout/fragment_tsd_facility_selection">
        <action
            android:id="@+id/action_tsdFacilitySelectionFragment_to_HWMSDashboardFragment"
            app:destination="@id/HWMSDashboardFragment" />
        <action
            android:id="@+id/action_tsdFacilitySelectionFragment_to_pttApplicationFragment"
            app:destination="@id/pttApplicationFragment" />
    </fragment>

    <!-- ☣️ HWMS Step 4: PTT Application -->
    <fragment
        android:id="@+id/pttApplicationFragment"
        android:name="com.ecocp.capstoneenvirotrack.view.businesses.hwms.PttApplicationFragment"
        tools:layout="@layout/fragment_ptt_application">
        <action
            android:id="@+id/action_pttApplicationFragment_to_HWMSDashboardFragment"
            app:destination="@id/HWMSDashboardFragment" />
    </fragment>

    <!-- 📋 Compliance Reporting System (CRS) -->
    <fragment
        android:id="@+id/COMP_CRS"
        android:name="com.ecocp.capstoneenvirotrack.view.businesses.crs.COMP_CRS"
        android:label="Company CRS"
        tools:layout="@layout/fragment_comp_crs">
        <action
            android:id="@+id/action_COMP_CRS_to_COMP_CRSApplication"
            app:destination="@id/COMP_CRSApplication" />
        <deepLink
            app:uri="myapp://crs/{documentId}" />
    </fragment>
    <action
        android:id="@+id/action_global_crsDashboardFragment"
        app:destination="@id/COMP_CRS" />

    <!-- CRS DASHBOARD EMB -->
    <fragment
        android:id="@+id/crsEmbDashboardFragment"
        android:name="com.ecocp.capstoneenvirotrack.view.emb.crs.CrsEmbDashboardFragment"
        android:label="EMB CRS Dashboard"
        tools:layout="@layout/fragment_crs_emb_dashboard">
        <deepLink
            app:uri="myapp://emb/crs/{documentId}" />
    </fragment>
    <action
        android:id="@+id/action_global_embcrsDashboardFragment"
        app:destination="@id/crsEmbDashboardFragment" />

    <fragment
        android:id="@+id/opmsDashboardFragment"
        android:name="com.ecocp.capstoneenvirotrack.view.businesses.opms.OpmsDashboardFragment"
        android:label="OPMS Dashboard"
        tools:layout="@layout/fragment_opms_dashboard">
        <action
            android:id="@+id/action_opmsdb_to_pcodashboard"
            app:destination="@id/pcoDashboard" />
    </fragment>
    <action
        android:id="@+id/action_global_opmsDashboardFragment"
        app:destination="@id/opmsDashboardFragment" />

    <!-- OPMS EMB Dashboard -->
    <fragment
    android:id="@+id/opmsEmbDashboardFragment"
    android:name="com.ecocp.capstoneenvirotrack.view.emb.opms.OpmsEmbDashboardFragment"
    android:label="EMB OPMS Dashboard"
    tools:layout="@layout/fragment_opms_emb_dashboard">
</fragment>
    <action
        android:id="@+id/action_global_embopmsDashboardFragment"
        app:destination="@id/opmsEmbDashboardFragment" />


    <fragment
        android:id="@+id/COMP_CRSApplication"
        android:name="com.ecocp.capstoneenvirotrack.view.businesses.crs.COMP_CRSApplication"
        android:label="Add Company"
        tools:layout="@layout/fragment_comp_crs_application" />
<<<<<<< HEAD

    <!-- EMB OFFICER PROFILE (Bottom Navigation Item #3) -->
    <fragment
        android:id="@+id/embProfile"
        android:name="com.ecocp.capstoneenvirotrack.view.emb.all.EMB_Profile"
        android:label="Profile"
        tools:layout="@layout/fragment_emb_profile">

        <!-- These three actions fix all your "Unresolved reference" errors -->
<!--        <action-->
<!--            android:id="@+id/action_embProfile_to_embAccountFragment"-->
<!--            app:destination="@id/embAccountFragment" />-->

        <action
            android:id="@+id/action_embProfile_to_feedbackFragment"
            app:destination="@id/feedbackFragment" />

        <action
            android:id="@+id/action_embProfile_to_aboutUsFragment"
            app:destination="@id/aboutUsFragment" />
    </fragment>

    <!-- EMB OFFICER ACCOUNT SETTINGS (Dedicated EMB version) -->
<!--    <fragment-->
<!--        android:id="@+id/embAccountFragment"-->
<!--        android:name="com.ecocp.capstoneenvirotrack.view.emb.all.EMB_AccountFragment"-->
<!--        android:label="Account Settings"-->
<!--        tools:layout="@layout/fragment_emb_account" />-->

=======
>>>>>>> 0681e73f
</navigation><|MERGE_RESOLUTION|>--- conflicted
+++ resolved
@@ -155,20 +155,9 @@
         <action
             android:id="@+id/action_embDashboard_to_embPCOFragment"
             app:destination="@id/embPCOFragment" />
-<<<<<<< HEAD
-
-        <action
-            android:id="@+id/action_embDashboard_to_checklistFragment"
-            app:destination="@id/checklistFragment" />
-
-        <action
-            android:id="@+id/action_embDashboard_to_emb_profile"
-            app:destination="@id/embProfile" />
-=======
         <action
             android:id="@+id/action_embDashboard_to_embnotificationsFragment"
             app:destination="@id/embnotificationsFragment"/>
->>>>>>> 0681e73f
     </fragment>
 
     <!-- CNC DASHBOARD -->
@@ -179,6 +168,14 @@
         tools:layout="@layout/fragment_cnc_emb_dashboard">
         <deepLink
             app:uri="myapp://emb/cnc/{documentId}" />
+
+        <action
+            android:id="@+id/action_embDashboard_to_checklistFragment"
+            app:destination="@id/checklistFragment" />
+
+<!--        <action-->
+<!--            android:id="@+id/action_embDashboard_to_emb_profile"-->
+<!--            app:destination="@id/emb_profile" />-->
     </fragment>
     <action
         android:id="@+id/action_global_embcncDashboardFragment"
@@ -527,7 +524,6 @@
         android:name="com.ecocp.capstoneenvirotrack.view.businesses.crs.COMP_CRSApplication"
         android:label="Add Company"
         tools:layout="@layout/fragment_comp_crs_application" />
-<<<<<<< HEAD
 
     <!-- EMB OFFICER PROFILE (Bottom Navigation Item #3) -->
     <fragment
@@ -557,6 +553,4 @@
 <!--        android:label="Account Settings"-->
 <!--        tools:layout="@layout/fragment_emb_account" />-->
 
-=======
->>>>>>> 0681e73f
 </navigation>