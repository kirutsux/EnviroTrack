<?xml version="1.0" encoding="utf-8"?>
<navigation xmlns:android="http://schemas.android.com/apk/res/android"
    xmlns:app="http://schemas.android.com/apk/res-auto"
    xmlns:tools="http://schemas.android.com/tools"
    android:id="@+id/nav_graph"
    app:startDestination="@id/welcomeFragment">

    <!-- 🏠 Welcome -->
    <fragment
        android:id="@+id/welcomeFragment"
        android:name="com.ecocp.capstoneenvirotrack.view.all.WelcomePage"
        tools:layout="@layout/welcome_page">
        <action
            android:id="@+id/action_welcomeFragment_to_loginFragment"
            app:destination="@id/loginFragment" />
        <action
            android:id="@+id/action_welcomeFragment_to_registrationFragment"
            app:destination="@id/registrationFragment" />
    </fragment>

    <!-- 🔑 Login -->
    <fragment
        android:id="@+id/loginFragment"
        android:name="com.ecocp.capstoneenvirotrack.view.all.LoginFragment"
        tools:layout="@layout/fragment_log_in">
        <action
            android:id="@+id/action_loginFragment_to_registrationFragment"
            app:destination="@id/registrationFragment"
            app:popUpTo="@id/loginFragment"
            app:popUpToInclusive="false" />
        <action
            android:id="@+id/action_loginFragment_to_embDashboard"
            app:destination="@id/embDashboard"
            app:popUpTo="@id/loginFragment"
            app:popUpToInclusive="true" />
        <action
            android:id="@+id/action_loginFragment_to_serviceProviderDashboard"
            app:destination="@id/serviceProviderDashboard"
            app:popUpTo="@id/loginFragment"
            app:popUpToInclusive="true" />
        <action
            android:id="@+id/action_loginFragment_to_pcoDashboard"
            app:destination="@id/pcoDashboard"
            app:popUpTo="@id/loginFragment"
            app:popUpToInclusive="true" />

        <!-- 🧰 Added: Service Provider Registration -->
        <action
            android:id="@+id/action_loginFragment_to_SP_RegistrationFragment"
            app:destination="@id/SP_RegistrationFragment" />

        <!-- 🔐 Added: SP Change Password -->
        <action
            android:id="@+id/action_loginFragment_to_SP_ChangepasswordFragment"
            app:destination="@id/SP_ChangepasswordFragment" />
    </fragment>

    <!-- 📝 Registration -->
    <fragment
        android:id="@+id/registrationFragment"
        android:name="com.ecocp.capstoneenvirotrack.view.all.RegistrationFragment"
        tools:layout="@layout/fragment_registration">
        <action
            android:id="@+id/action_registrationFragment_to_loginFragment"
            app:destination="@id/loginFragment" />
        <action
            android:id="@+id/action_registrationFragment_to_dashboardFragment"
            app:destination="@id/pcoDashboard" />
        <action
            android:id="@+id/action_registrationFragment_to_verificationFragment"
            app:destination="@id/verificationFragment">
            <argument android:name="email" app:argType="string" />
            <argument android:name="firstName" app:argType="string" />
            <argument android:name="lastName" app:argType="string" />
            <argument android:name="password" app:argType="string" />
            <argument android:name="phoneNumber" app:argType="string" />
        </action>
    </fragment>

    <!-- ✅ Verification -->
    <fragment
        android:id="@+id/verificationFragment"
        android:name="com.ecocp.capstoneenvirotrack.view.all.VerificationFragment"
        tools:layout="@layout/fragment_verification">
        <action
            android:id="@+id/action_verificationFragment_to_embDashboard"
            app:destination="@id/embDashboard" />
        <action
            android:id="@+id/action_verificationFragment_to_serviceProviderDashboard"
            app:destination="@id/serviceProviderDashboard" />
        <action
            android:id="@+id/action_verificationFragment_to_pcoDashboard"
            app:destination="@id/pcoDashboard" />
    </fragment>
    <fragment
        android:id="@+id/SP_ChangepasswordFragment"
        android:name="com.ecocp.capstoneenvirotrack.view.serviceprovider.SP_ChangepasswordFragment"
        tools:layout="@layout/sp_changepassword_fragment">
<<<<<<< HEAD
        <action
            android:id="@+id/action_SP_ChangepasswordFragment_to_loginFragment"
            app:destination="@id/loginFragment"
            app:popUpTo="@id/nav_graph"
            app:popUpToInclusive="true" />
=======
>>>>>>> 0e898641
    </fragment>

    <!-- 🧰 Service Provider Registration -->
    <fragment
        android:id="@+id/SP_RegistrationFragment"
        android:name="com.ecocp.capstoneenvirotrack.view.serviceprovider.SP_RegistrationFragment"
        tools:layout="@layout/sp_registration">
        <action
            android:id="@+id/action_SP_RegistrationFragment_to_loginFragment"
            app:destination="@id/loginFragment" />
    </fragment>

    <!-- 🌿 EMB Dashboard -->
    <fragment
        android:id="@+id/embDashboard"
        android:name="com.ecocp.capstoneenvirotrack.view.emb.all.EMB_Dashboard"
        tools:layout="@layout/emb_dashboard">
        <action
            android:id="@+id/action_embDashboard_to_embCNCFragment"
            app:destination="@id/embCNCFragment" />
<!--        <action -->
<!--            android:id="@+id/action_embDashboard_to_embSMRFragment" -->
<!--            app:destination="@id/embSMRFragment" />-->
        <action
            android:id="@+id/action_embDashboard_to_embOPMSFragment"
            app:destination="@id/embOPMSFragment" />
<!--        <action -->
<!--            android:id="@+id/action_embDashboard_to_embHMSFragment"-->
<!--            app:destination="@id/embHMSFragment" />-->
        <action
            android:id="@+id/action_embDashboard_to_embCRSFragment"
            app:destination="@id/embCRSFragment" />
        <action
            android:id="@+id/action_embDashboard_to_embPCOFragment"
            app:destination="@id/embPCOFragment" />
    </fragment>

    <!-- 🧰 Service Provider Dashboard -->
    <fragment
        android:id="@+id/serviceProviderDashboard"
        android:name="com.ecocp.capstoneenvirotrack.view.serviceprovider.SP_Dashboard"
        tools:layout="@layout/sp_dashboard" />

    <!-- 🏢 Business: PCO Accreditation -->
    <fragment
        android:id="@+id/COMP_PCOAccreditation"
        android:name="com.ecocp.capstoneenvirotrack.view.businesses.pcoacc.COMP_PCOAccreditation"
        tools:layout="@layout/pco_accreditation">
        <action
            android:id="@+id/action_COMP_PCOAccreditation_to_COMP_PCO"
            app:destination="@id/COMP_PCO"
            app:popUpTo="@id/COMP_PCO"
            app:popUpToInclusive="true" />
    </fragment>

    <!-- 🗂️ Business: PCO Table/List -->
    <fragment
        android:id="@+id/COMP_PCO"
        android:name="com.ecocp.capstoneenvirotrack.view.all.COMP_PCO"
        tools:layout="@layout/fragment_comp_pco">
        <action
            android:id="@+id/action_COMP_PCO_to_pcoDashboard"
            app:destination="@id/pcoDashboard"
            app:popUpTo="@id/pcoDashboard"
            app:popUpToInclusive="true" />
        <action
            android:id="@+id/action_COMP_PCO_to_COMP_PCOAccreditation"
            app:destination="@id/COMP_PCOAccreditation" />
    </fragment>

    <!-- 🏠 PCO Dashboard -->
    <fragment
        android:id="@+id/pcoDashboard"
        android:name="com.ecocp.capstoneenvirotrack.view.all.COMP_Dashboard"
        tools:layout="@layout/pco_dashboard">
        <action
            android:id="@+id/action_pcoDashboard_to_COMP_PCO"
            app:destination="@id/COMP_PCO" />
        <action
            android:id="@+id/action_pcoDashboard_to_COMP_PCOAccreditation"
            app:destination="@id/COMP_PCOAccreditation" />
        <action
            android:id="@+id/action_pcoDashboard_to_COMP_CNC"
            app:destination="@id/COMP_CNC" />
        <action
            android:id="@+id/action_pcoDashboard_to_COMP_SMR"
            app:destination="@id/COMP_SMR" />
        <action
            android:id="@+id/action_pcoDashboard_to_HWMSDashboardFragment"
            app:destination="@id/HWMSDashboardFragment" />
        <action
            android:id="@+id/action_pcoDashboard_to_COMP_CRS"
            app:destination="@id/COMP_CRS" />
        <action
            android:id="@+id/action_pcoDashboard_to_inboxFragment"
            app:destination="@id/inboxFragment" />
        <action
            android:id="@+id/action_pcoDashboard_to_feedbackFragment"
            app:destination="@id/feedbackFragment" />
        <action
            android:id="@+id/action_pcoDashboard_to_serviceProvidersFragment"
            app:destination="@id/serviceProvidersFragment" />
        <action
            android:id="@+id/action_pcoDashboard_to_aboutUsFragment"
            app:destination="@id/aboutUsFragment" />
        <action
            android:id="@+id/action_pcoDashboard_to_modulesFragment"
            app:destination="@id/modulesFragment" />
    </fragment>

    <!-- 📋 Modules -->
    <fragment
        android:id="@+id/modulesFragment"
        android:name="com.ecocp.capstoneenvirotrack.view.all.COMP_Modules"
        tools:layout="@layout/pco_smr_modules" />

    <!-- 💬 Inbox -->
    <fragment
        android:id="@+id/inboxFragment"
        android:name="com.ecocp.capstoneenvirotrack.view.messaging.Inbox"
        tools:layout="@layout/fragment_inbox" />

    <!-- 📝 Feedback -->
    <fragment
        android:id="@+id/feedbackFragment"
        android:name="com.ecocp.capstoneenvirotrack.view.all.Feedback"
        tools:layout="@layout/fragment_feedback" />

    <!-- 🛠️ Service Providers Directory -->
    <fragment
        android:id="@+id/serviceProvidersFragment"
        android:name="com.ecocp.capstoneenvirotrack.view.all.COMP_SP_Directory"
        tools:layout="@layout/pco_spdirectory" />

    <!-- ℹ️ About Us -->
    <fragment
        android:id="@+id/aboutUsFragment"
        android:name="com.ecocp.capstoneenvirotrack.view.all.AboutUs"
        tools:layout="@layout/fragment_about_us" />

    <!-- 🌍 EMB Modules -->
    <fragment
        android:id="@+id/embCNCFragment"
        android:name="com.ecocp.capstoneenvirotrack.view.emb.cnc.CncEmbDashboardFragment"
        tools:layout="@layout/fragment_cnc_emb_dashboard" />
<!--    <fragment -->
<!--        android:id="@+id/embSMRFragment" -->
<!--        android:name="com.ecocp.capstoneenvirotrack.view.emb.EMB_SMR" -->
<!--        tools:layout="@layout/emb_smr" />-->
    <fragment
        android:id="@+id/embOPMSFragment"
        android:name="com.ecocp.capstoneenvirotrack.view.emb.opms.OpmsEmbDashboardFragment"
        tools:layout="@layout/fragment_opms_emb_dashboard" />
<!--    <fragment -->
<!--        android:id="@+id/embHMSFragment" -->
<!--        android:name="com.ecocp.capstoneenvirotrack.view.emb.EMB_HMS"-->
<!--        tools:layout="@layout/emb_hwms" />-->
    <fragment
        android:id="@+id/embCRSFragment"
        android:name="com.ecocp.capstoneenvirotrack.view.emb.crs.CrsEmbDashboardFragment"
        tools:layout="@layout/fragment_crs_emb_dashboard" />
    <fragment
        android:id="@+id/embPCOFragment"
        android:name="com.ecocp.capstoneenvirotrack.view.emb.pcoacc.PcoEmbDashboardFragment"
        tools:layout="@layout/fragment_pco_emb_dashboard" />

    <!-- 💬 Chat -->
    <fragment
        android:id="@+id/chatFragment"
        android:name="com.ecocp.capstoneenvirotrack.view.messaging.ChatFragment"
        tools:layout="@layout/fragment_chat" />

    <!-- 🤖 AI FAQ Bot -->
    <fragment
        android:id="@+id/aiFaqBotFragment"
        android:name="com.ecocp.capstoneenvirotrack.view.all.AiFaqBotFragment"
        tools:layout="@layout/fragment_ai_faq_bot" />
    <!-- Profile -->
    <fragment
        android:id="@+id/comp_Profile"
        android:name="com.ecocp.capstoneenvirotrack.view.businesses.COMP_Profile"
        tools:layout="@layout/fragment_comp__profile">

        <action
            android:id="@+id/action_COMP_Profile_to_COMP_Account"
            app:destination="@id/pco_Account" />

        <action
            android:id="@+id/action_COMP_Profile_to_feedbackFragment"
            app:destination="@id/feedbackFragment" />
        <action
            android:id="@+id/action_COMP_Profile_to_filesFragment"
            app:destination="@id/filesFragment" />

        <action
            android:id="@+id/action_COMP_Profile_to_aboutUsFragment"
            app:destination="@id/aboutUsFragment" />

        <action
            android:id="@+id/action_COMP_Profile_to_loginFragment"
            app:destination="@id/loginFragment"
            app:popUpTo="@id/nav_graph"
            app:popUpToInclusive="true" />
    </fragment>

    <fragment
        android:id="@+id/filesFragment"
        android:name="com.ecocp.capstoneenvirotrack.view.all.Files"
        tools:layout="@layout/fragment_files" />

    <!-- ⚙️ Account -->
    <fragment
        android:id="@+id/pco_Account"
        android:name="com.ecocp.capstoneenvirotrack.view.businesses.COMP_Account"
        android:label="Account"
        tools:layout="@layout/pco_account" />

    <!-- 🧾 CNC Management -->
    <fragment
        android:id="@+id/COMP_CNC"
        android:name="com.ecocp.capstoneenvirotrack.view.businesses.cnc.COMP_CNC"
        tools:layout="@layout/pco_cnc" />

    <!-- 📊 SMR Management -->
    <fragment
        android:id="@+id/COMP_SMR"
        android:name="com.ecocp.capstoneenvirotrack.view.businesses.smr.COMP_SMR"
        tools:layout="@layout/pco_smr" />

    <!-- ☣️ Hazardous Waste Management -->
    <fragment
        android:id="@+id/HWMSDashboardFragment"
        android:name="com.ecocp.capstoneenvirotrack.view.businesses.hwms.HWMSDashboardFragment"
        tools:layout="@layout/fragment_hwms_dashboard" />

    <!-- ☣️ HWMS Add Application -->
    <fragment
        android:id="@+id/HwmsStep1Fragment"
        android:name="com.ecocp.capstoneenvirotrack.view.businesses.hwms.HwmsStep1Fragment"
        tools:layout="@layout/fragment_hwms_step1">
        <action
            android:id="@+id/action_HwmsStep1Fragment_to_HWMSDashboardFragment"
            app:destination="@id/HWMSDashboardFragment" />
    </fragment>

    <!-- ☣️ HWMS Step 2: Transporter Selection -->
    <fragment
        android:id="@+id/TransporterStep2Fragment"
        android:name="com.ecocp.capstoneenvirotrack.view.businesses.hwms.TransporterStep2Fragment"
        tools:layout="@layout/fragment_transporter_step2">
        <action
            android:id="@+id/action_TransporterStep2Fragment_to_HWMSDashboardFragment"
            app:destination="@id/HWMSDashboardFragment" />
        <action
            android:id="@+id/action_transporterStep2Fragment_to_tsdFacilitySelectionFragment"
            app:destination="@id/tsdFacilitySelectionFragment" />

    </fragment>

    <!-- ☣️ HWMS Step 3: TSD Facility Selection -->
    <fragment
        android:id="@+id/tsdFacilitySelectionFragment"
        android:name="com.ecocp.capstoneenvirotrack.view.businesses.hwms.TsdFacilitySelectionFragment"
        tools:layout="@layout/fragment_tsd_facility_selection">
        <action
            android:id="@+id/action_tsdFacilitySelectionFragment_to_HWMSDashboardFragment"
            app:destination="@id/HWMSDashboardFragment" />
        <action
            android:id="@+id/action_tsdFacilitySelectionFragment_to_pttApplicationFragment"
            app:destination="@id/pttApplicationFragment" />
    </fragment>

    <!-- ☣️ HWMS Step 4: PTT Application -->
    <fragment
        android:id="@+id/pttApplicationFragment"
        android:name="com.ecocp.capstoneenvirotrack.view.businesses.hwms.PttApplicationFragment"
        tools:layout="@layout/fragment_ptt_application">
        <action
            android:id="@+id/action_pttApplicationFragment_to_HWMSDashboardFragment"
            app:destination="@id/HWMSDashboardFragment" />
    </fragment>

    <!-- 📋 Compliance Reporting System (CRS) -->
    <fragment
        android:id="@+id/COMP_CRS"
        android:name="com.ecocp.capstoneenvirotrack.view.businesses.crs.COMP_CRS"
        android:label="Company CRS"
        tools:layout="@layout/fragment_comp_crs">
        <action
            android:id="@+id/action_COMP_CRS_to_COMP_CRSApplication"
            app:destination="@id/COMP_CRSApplication" />
    </fragment>

    <fragment
        android:id="@+id/COMP_CRSApplication"
        android:name="com.ecocp.capstoneenvirotrack.view.businesses.crs.COMP_CRSApplication"
        android:label="Add Company"
        tools:layout="@layout/fragment_comp_crs_application" />


</navigation><|MERGE_RESOLUTION|>--- conflicted
+++ resolved
@@ -96,14 +96,9 @@
         android:id="@+id/SP_ChangepasswordFragment"
         android:name="com.ecocp.capstoneenvirotrack.view.serviceprovider.SP_ChangepasswordFragment"
         tools:layout="@layout/sp_changepassword_fragment">
-<<<<<<< HEAD
-        <action
-            android:id="@+id/action_SP_ChangepasswordFragment_to_loginFragment"
-            app:destination="@id/loginFragment"
-            app:popUpTo="@id/nav_graph"
-            app:popUpToInclusive="true" />
-=======
->>>>>>> 0e898641
+        <action
+            android:id="@+id/action_SP_ChangepasswordFragment_to_serviceProviderDashboard"
+            app:destination="@id/serviceProviderDashboard" />
     </fragment>
 
     <!-- 🧰 Service Provider Registration -->
