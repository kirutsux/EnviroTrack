<?xml version="1.0" encoding="utf-8"?>
<navigation xmlns:android="http://schemas.android.com/apk/res/android"
    xmlns:app="http://schemas.android.com/apk/res-auto"
    xmlns:tools="http://schemas.android.com/tools"
    android:id="@+id/nav_graph"
    app:startDestination="@id/welcomeFragment">

    <!-- 🏠 Welcome -->
    <fragment
        android:id="@+id/welcomeFragment"
        android:name="com.ecocp.capstoneenvirotrack.view.all.WelcomePage"
        tools:layout="@layout/welcome_page">
        <action
            android:id="@+id/action_welcomeFragment_to_loginFragment"
            app:destination="@id/loginFragment" />
        <action
            android:id="@+id/action_welcomeFragment_to_registrationFragment"
            app:destination="@id/registrationFragment" />
    </fragment>

    <!-- 🔑 Login -->
    <fragment
        android:id="@+id/loginFragment"
        android:name="com.ecocp.capstoneenvirotrack.view.all.LoginFragment"
        tools:layout="@layout/fragment_log_in">
        <action
            android:id="@+id/action_loginFragment_to_registrationFragment"
            app:destination="@id/registrationFragment"
            app:popUpTo="@id/loginFragment"
            app:popUpToInclusive="false" />
        <action
            android:id="@+id/action_loginFragment_to_embDashboard"
            app:destination="@id/embDashboard"
            app:popUpTo="@id/loginFragment"
            app:popUpToInclusive="true" />
        <action
            android:id="@+id/action_loginFragment_to_serviceProviderDashboard"
            app:destination="@id/serviceProviderDashboard"
            app:popUpTo="@id/loginFragment"
            app:popUpToInclusive="true" />
        <action
            android:id="@+id/action_loginFragment_to_pcoDashboard"
            app:destination="@id/pcoDashboard"
            app:popUpTo="@id/loginFragment"
            app:popUpToInclusive="true" />
    </fragment>

    <!-- 📝 Registration -->
    <fragment
        android:id="@+id/registrationFragment"
        android:name="com.ecocp.capstoneenvirotrack.view.RegistrationFragment"
        tools:layout="@layout/fragment_registration">
        <action
            android:id="@+id/action_registrationFragment_to_loginFragment"
            app:destination="@id/loginFragment" />
        <action
            android:id="@+id/action_registrationFragment_to_dashboardFragment"
            app:destination="@id/pcoDashboard" />
        <action
            android:id="@+id/action_registrationFragment_to_verificationFragment"
            app:destination="@id/verificationFragment">
            <argument android:name="email" app:argType="string" />
            <argument android:name="firstName" app:argType="string" />
            <argument android:name="lastName" app:argType="string" />
            <argument android:name="password" app:argType="string" />
            <argument android:name="phoneNumber" app:argType="string" />
        </action>
    </fragment>

    <!-- ✅ Verification -->
    <fragment
        android:id="@+id/verificationFragment"
        android:name="com.ecocp.capstoneenvirotrack.view.all.VerificationFragment"
        tools:layout="@layout/fragment_verification">
        <action
            android:id="@+id/action_verificationFragment_to_embDashboard"
            app:destination="@id/embDashboard" />
        <action
            android:id="@+id/action_verificationFragment_to_serviceProviderDashboard"
            app:destination="@id/serviceProviderDashboard" />
        <action
            android:id="@+id/action_verificationFragment_to_pcoDashboard"
            app:destination="@id/pcoDashboard" />
    </fragment>

    <!-- 🌿 EMB Dashboard -->
    <fragment
        android:id="@+id/embDashboard"
        android:name="com.ecocp.capstoneenvirotrack.view.emb.EMB_Dashboard"
        tools:layout="@layout/emb_dashboard">
        <action android:id="@+id/action_embDashboard_to_embCNCFragment" app:destination="@id/embCNCFragment" />
        <action android:id="@+id/action_embDashboard_to_embSMRFragment" app:destination="@id/embSMRFragment" />
        <action android:id="@+id/action_embDashboard_to_embOPMSFragment" app:destination="@id/embOPMSFragment" />
        <action android:id="@+id/action_embDashboard_to_embHMSFragment" app:destination="@id/embHMSFragment" />
        <action android:id="@+id/action_embDashboard_to_embCRSFragment" app:destination="@id/embCRSFragment" />
        <action android:id="@+id/action_embDashboard_to_embPCOFragment" app:destination="@id/embPCOFragment" />
    </fragment>

    <!-- 🧰 Service Provider Dashboard -->
    <fragment
        android:id="@+id/serviceProviderDashboard"
        android:name="com.ecocp.capstoneenvirotrack.view.serviceprovider.SP_Dashboard"
        tools:layout="@layout/sp_dashboard" />

<<<<<<< HEAD
    <fragment
        android:id="@+id/pcoDashboard"
        android:name="com.ecocp.capstoneenvirotrack.view.all.COMP_Dashboard"
        tools:layout="@layout/pco_dashboard">
        <action
            android:id="@+id/action_COMP_Dashboard_to_COMP_PCOAccreditation"
            app:destination="@id/COMP_PCOAccreditation"
            app:popUpTo="@id/pcoDashboard"
            app:popUpToInclusive="false" />
    </fragment>

    <!-- Existing PCO Accreditation Fragment -->
    <fragment
        android:id="@+id/COMP_PCOAccreditation"
        android:name="com.ecocp.capstoneenvirotrack.view.businesses.COMP_PCOAccreditation"
        tools:layout="@layout/pco_accreditation">
        <!-- ➕ NEW ACTION ADDED HERE -->
=======
    <!-- 🏢 Business: PCO Accreditation -->
    <fragment
        android:id="@+id/COMP_PCOAccreditation"
        android:name="com.ecocp.capstoneenvirotrack.view.businesses.COMP_PCOAccreditation"
        tools:layout="@layout/fragment_comp_pco_accreditation">
>>>>>>> 75c6720e
        <action
            android:id="@+id/action_COMP_PCOAccreditation_to_COMP_PCO"
            app:destination="@id/COMP_PCO" />
    </fragment>

    <!-- 🗂️ Business: PCO Table/List -->
    <fragment
        android:id="@+id/COMP_PCO"
        android:name="com.ecocp.capstoneenvirotrack.view.all.COMP_PCO"
        tools:layout="@layout/fragment_comp_pco" />

    <!-- 🌍 EMB Modules -->
    <fragment android:id="@+id/embCNCFragment" android:name="com.ecocp.capstoneenvirotrack.view.emb.EMB_CNC" tools:layout="@layout/emb_cnc" />
    <fragment android:id="@+id/embSMRFragment" android:name="com.ecocp.capstoneenvirotrack.view.emb.EMB_SMR" tools:layout="@layout/emb_smr" />
    <fragment android:id="@+id/embOPMSFragment" android:name="com.ecocp.capstoneenvirotrack.view.emb.EMB_OPMS" tools:layout="@layout/emb_opms" />
    <fragment android:id="@+id/embHMSFragment" android:name="com.ecocp.capstoneenvirotrack.view.emb.EMB_HMS" tools:layout="@layout/emb_hms" />
    <fragment android:id="@+id/embCRSFragment" android:name="com.ecocp.capstoneenvirotrack.view.emb.EMB_CRS" tools:layout="@layout/emb_crs" />
    <fragment android:id="@+id/embPCOFragment" android:name="com.ecocp.capstoneenvirotrack.view.emb.EMB_PCO" tools:layout="@layout/emb_pco" />

    <!-- 🏠 PCO Dashboard -->
    <fragment
        android:id="@+id/pcoDashboard"
        android:name="com.ecocp.capstoneenvirotrack.view.businesses.COMP_Dashboard"
        tools:layout="@layout/fragment_comp__dashboard">
        <action
            android:id="@+id/action_COMP_Dashboard_to_COMP_PCOAccreditation"
            app:destination="@id/COMP_PCOAccreditation" />
    </fragment>

    <!-- 💬 Chat -->
    <fragment
        android:id="@+id/chatFragment"
        android:name="com.ecocp.capstoneenvirotrack.view.ChatFragment"
        tools:layout="@layout/fragment_chat" />

    <!-- 🤖 AI FAQ Bot -->
    <fragment
<<<<<<< HEAD
        android:id="@+id/embHMSFragment"
        android:name="com.ecocp.capstoneenvirotrack.view.emb.EMB_HMS"
        tools:layout="@layout/emb_hwms" />
=======
        android:id="@+id/aiFaqBotFragment"
        android:name="com.ecocp.capstoneenvirotrack.view.AiFaqBotFragment"
        tools:layout="@layout/fragment_ai_faq_bot" />

    <!-- 👤 Profile -->
>>>>>>> 75c6720e
    <fragment
        android:id="@+id/comp_Profile"
        android:name="com.ecocp.capstoneenvirotrack.view.businesses.COMP_Profile"
        android:label="Profile"
        tools:layout="@layout/fragment_comp__profile">
        <action
            android:id="@+id/action_COMP_Profile_to_COMP_Account"
            app:destination="@id/comp_Account" />
    </fragment>

    <!-- ⚙️ Account -->
    <fragment
        android:id="@+id/comp_Account"
        android:name="com.ecocp.capstoneenvirotrack.view.businesses.COMP_Account"
        android:label="Account"
        tools:layout="@layout/fragment_comp__account" />

</navigation><|MERGE_RESOLUTION|>--- conflicted
+++ resolved
@@ -8,7 +8,7 @@
     <!-- 🏠 Welcome -->
     <fragment
         android:id="@+id/welcomeFragment"
-        android:name="com.ecocp.capstoneenvirotrack.view.all.WelcomePage"
+        android:name="com.ecocp.capstoneenvirotrack.view.WelcomePage"
         tools:layout="@layout/welcome_page">
         <action
             android:id="@+id/action_welcomeFragment_to_loginFragment"
@@ -21,7 +21,7 @@
     <!-- 🔑 Login -->
     <fragment
         android:id="@+id/loginFragment"
-        android:name="com.ecocp.capstoneenvirotrack.view.all.LoginFragment"
+        android:name="com.ecocp.capstoneenvirotrack.view.LoginFragment"
         tools:layout="@layout/fragment_log_in">
         <action
             android:id="@+id/action_loginFragment_to_registrationFragment"
@@ -70,7 +70,7 @@
     <!-- ✅ Verification -->
     <fragment
         android:id="@+id/verificationFragment"
-        android:name="com.ecocp.capstoneenvirotrack.view.all.VerificationFragment"
+        android:name="com.ecocp.capstoneenvirotrack.view.VerificationFragment"
         tools:layout="@layout/fragment_verification">
         <action
             android:id="@+id/action_verificationFragment_to_embDashboard"
@@ -102,31 +102,11 @@
         android:name="com.ecocp.capstoneenvirotrack.view.serviceprovider.SP_Dashboard"
         tools:layout="@layout/sp_dashboard" />
 
-<<<<<<< HEAD
-    <fragment
-        android:id="@+id/pcoDashboard"
-        android:name="com.ecocp.capstoneenvirotrack.view.all.COMP_Dashboard"
-        tools:layout="@layout/pco_dashboard">
-        <action
-            android:id="@+id/action_COMP_Dashboard_to_COMP_PCOAccreditation"
-            app:destination="@id/COMP_PCOAccreditation"
-            app:popUpTo="@id/pcoDashboard"
-            app:popUpToInclusive="false" />
-    </fragment>
-
-    <!-- Existing PCO Accreditation Fragment -->
-    <fragment
-        android:id="@+id/COMP_PCOAccreditation"
-        android:name="com.ecocp.capstoneenvirotrack.view.businesses.COMP_PCOAccreditation"
-        tools:layout="@layout/pco_accreditation">
-        <!-- ➕ NEW ACTION ADDED HERE -->
-=======
     <!-- 🏢 Business: PCO Accreditation -->
     <fragment
         android:id="@+id/COMP_PCOAccreditation"
         android:name="com.ecocp.capstoneenvirotrack.view.businesses.COMP_PCOAccreditation"
         tools:layout="@layout/fragment_comp_pco_accreditation">
->>>>>>> 75c6720e
         <action
             android:id="@+id/action_COMP_PCOAccreditation_to_COMP_PCO"
             app:destination="@id/COMP_PCO" />
@@ -135,7 +115,7 @@
     <!-- 🗂️ Business: PCO Table/List -->
     <fragment
         android:id="@+id/COMP_PCO"
-        android:name="com.ecocp.capstoneenvirotrack.view.all.COMP_PCO"
+        android:name="com.ecocp.capstoneenvirotrack.view.businesses.COMP_PCO"
         tools:layout="@layout/fragment_comp_pco" />
 
     <!-- 🌍 EMB Modules -->
@@ -164,17 +144,11 @@
 
     <!-- 🤖 AI FAQ Bot -->
     <fragment
-<<<<<<< HEAD
-        android:id="@+id/embHMSFragment"
-        android:name="com.ecocp.capstoneenvirotrack.view.emb.EMB_HMS"
-        tools:layout="@layout/emb_hwms" />
-=======
         android:id="@+id/aiFaqBotFragment"
         android:name="com.ecocp.capstoneenvirotrack.view.AiFaqBotFragment"
         tools:layout="@layout/fragment_ai_faq_bot" />
 
     <!-- 👤 Profile -->
->>>>>>> 75c6720e
     <fragment
         android:id="@+id/comp_Profile"
         android:name="com.ecocp.capstoneenvirotrack.view.businesses.COMP_Profile"
