--- conflicted
+++ resolved
@@ -43,9 +43,8 @@
         android:name="com.ecocp.capstoneenvirotrack.view.serviceprovider.SP_ChangepasswordFragment"
         tools:layout="@layout/sp_changepassword_fragment">
         <action
-<<<<<<< HEAD
-            android:id="@+id/action_SP_ChangepasswordFragment_to_serviceProviderDashboard"
-            app:destination="@id/serviceProviderDashboard"
+            android:id="@+id/action_SP_ChangepasswordFragment_to_SP_Dashboard"
+            app:destination="@id/SP_Dashboard"
             app:popUpTo="@id/SP_ChangepasswordFragment"
             app:popUpToInclusive="true" />
     </fragment>
@@ -94,12 +93,6 @@
         android:name="com.ecocp.capstoneenvirotrack.view.serviceprovider.SP_ServiceReport"
         android:label="Service Report"
         tools:layout="@layout/fragment_sp_service_report" />
-=======
-            android:id="@+id/action_SP_ChangepasswordFragment_to_SP_Dashboard"
-            app:destination="@id/SP_Dashboard"
-            app:popUpTo="@id/SP_ChangepasswordFragment"
-            app:popUpToInclusive="true" />
-    </fragment>
 
     <fragment
         android:id="@+id/SP_ChatFragment"
@@ -114,7 +107,6 @@
         <argument
             android:name="receiverName"
             app:argType="string" />
->>>>>>> 0e898641
 
         <action
             android:id="@+id/action_SP_Bookings_to_SP_ChatFragment"
