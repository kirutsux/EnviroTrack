--- conflicted
+++ resolved
@@ -1,25 +1,37 @@
 <?xml version="1.0" encoding="utf-8"?>
-<androidx.drawerlayout.widget.DrawerLayout
-    xmlns:android="http://schemas.android.com/apk/res/android"
+<androidx.constraintlayout.widget.ConstraintLayout xmlns:android="http://schemas.android.com/apk/res/android"
     xmlns:app="http://schemas.android.com/apk/res-auto"
     xmlns:tools="http://schemas.android.com/tools"
-    android:id="@+id/drawer_layout"
     android:layout_width="match_parent"
     android:layout_height="match_parent"
     android:background="#FFFFFF"
     tools:context=".view.all.COMP_Dashboard">
 
-    <!-- Main Content -->
-    <androidx.constraintlayout.widget.ConstraintLayout
-        android:layout_width="match_parent"
-        android:layout_height="match_parent">
-
-        <!-- Top Navigation Bar -->
-        <LinearLayout
-            android:id="@+id/top_nav"
+    <!-- Top Navigation Bar -->
+    <LinearLayout
+        android:id="@+id/top_nav"
+        android:layout_width="0dp"
+        android:layout_height="wrap_content"
+        android:background="@color/header_background"
+        android:orientation="horizontal"
+        android:padding="12dp"
+        app:layout_constraintTop_toTopOf="parent"
+        app:layout_constraintStart_toStartOf="parent"
+        app:layout_constraintEnd_toEndOf="parent">
+
+        <ImageView
+            android:id="@+id/menu_icon"
+            android:layout_width="24dp"
+            android:layout_height="24dp"
+            android:src="@drawable/ic_menu"
+            android:contentDescription="Menu Icon"
+            android:layout_gravity="center_vertical"
+            app:tint="@color/white" />
+
+        <TextView
+            android:id="@+id/app_title"
             android:layout_width="0dp"
             android:layout_height="wrap_content"
-<<<<<<< HEAD
             android:layout_weight="1"
             android:text="Home"
             android:textColor="@color/white"
@@ -59,374 +71,285 @@
                 android:layout_width="wrap_content"
                 android:layout_height="wrap_content"
                 android:layout_marginTop="16dp"
-                android:text="Hi"
+                android:text="Hi Iandane! Good Evening"
                 android:textSize="18sp"
                 android:textColor="@color/text_highlight"
                 android:textStyle="bold"
                 app:layout_constraintTop_toTopOf="parent"
                 app:layout_constraintStart_toStartOf="parent" />
-=======
-            android:background="@color/header_background"
-            android:orientation="horizontal"
-            android:padding="12dp"
-            app:layout_constraintTop_toTopOf="parent"
-            app:layout_constraintStart_toStartOf="parent"
-            app:layout_constraintEnd_toEndOf="parent">
-
-            <ImageView
-                android:id="@+id/drawerMenu"
-                android:layout_width="24dp"
-                android:layout_height="24dp"
-                android:src="@drawable/ic_menu"
-                android:contentDescription="@string/menu_icon_description"
-                android:layout_gravity="center_vertical"
-                app:tint="@color/white" />
->>>>>>> ff55cfc0
-
+
+            <!-- Search Bar -->
+            <EditText
+                android:id="@+id/search_bar"
+                android:layout_width="0dp"
+                android:layout_height="wrap_content"
+                android:layout_marginTop="16dp"
+                android:hint="Search"
+                style="@style/InputField"
+                app:layout_constraintTop_toBottomOf="@id/greeting_message"
+                app:layout_constraintStart_toStartOf="parent"
+                app:layout_constraintEnd_toEndOf="parent"
+                android:contentDescription="Search Bar for Dashboard" />
+
+            <!-- Welcome Message -->
             <TextView
-                android:id="@+id/app_title"
+                android:id="@+id/welcome_message"
+                android:layout_width="0dp"
+                android:layout_height="100dp"
+                android:layout_marginTop="16dp"
+                android:padding="8dp"
+                android:textStyle="bold"
+                android:background="@drawable/welcome_background"
+                android:text="Welcome! Monitor document reviews efficiently and process compliance submissions on time"
+                android:textSize="16sp"
+                app:layout_constraintTop_toBottomOf="@id/search_bar"
+                app:layout_constraintStart_toStartOf="parent"
+                app:layout_constraintEnd_toEndOf="parent"
+                android:contentDescription="Welcome Message for Dashboard" />
+
+            <!-- Divider Line -->
+            <View
+                android:id="@+id/recent_divider"
+                android:layout_width="0dp"
+                android:layout_height="2dp"
+                android:background="@color/divider"
+                android:layout_marginTop="8dp"
+                android:layout_marginBottom="16dp"
+                app:layout_constraintTop_toBottomOf="@id/welcome_message"
+                app:layout_constraintStart_toStartOf="parent"
+                app:layout_constraintEnd_toEndOf="parent" />
+
+            <!-- Recent Grid with CardViews -->
+            <GridLayout
+                android:id="@+id/recent_grid"
                 android:layout_width="0dp"
                 android:layout_height="wrap_content"
-                android:layout_weight="1"
-                android:text="@string/home_title"
-                android:textColor="@color/white"
-                android:textSize="20sp"
-                android:textStyle="bold"
-                android:gravity="center"
-                android:layout_gravity="center_vertical" />
-
-            <ImageView
-                android:id="@+id/notification_icon"
-                android:layout_width="48dp"
-                android:layout_height="48dp"
-                android:src="@drawable/ic_notifications"
-                android:contentDescription="@string/notification_icon_description"
-                android:layout_gravity="center_vertical"
-                app:tint="@color/white" />
-        </LinearLayout>
-
-        <!-- Scrollable Content -->
-        <ScrollView
-            android:id="@+id/rdy8igdwc09t"
-            android:layout_width="0dp"
-            android:layout_height="0dp"
-            android:padding="16dp"
-            app:layout_constraintTop_toBottomOf="@id/top_nav"
-            app:layout_constraintBottom_toBottomOf="parent"
-            app:layout_constraintStart_toStartOf="parent"
-            app:layout_constraintEnd_toEndOf="parent">
-
-            <androidx.constraintlayout.widget.ConstraintLayout
-                android:layout_width="match_parent"
-                android:layout_height="wrap_content">
-
-                <!-- Greeting Message -->
-                <TextView
-                    android:id="@+id/greeting_message"
-                    android:layout_width="wrap_content"
-                    android:layout_height="wrap_content"
-                    android:layout_marginTop="16dp"
-                    android:text="@string/greeting_message"
-                    android:textSize="18sp"
-                    android:textColor="@color/text_highlight"
-                    android:textStyle="bold"
-                    app:layout_constraintTop_toTopOf="parent"
-                    app:layout_constraintStart_toStartOf="parent"
-                    tools:text="Hi Iandane! Good Evening" />
-
-                <!-- Search Bar -->
-                <EditText
-                    android:id="@+id/search_bar"
-                    android:layout_width="0dp"
-                    android:layout_height="wrap_content"
-                    android:layout_marginTop="16dp"
-                    android:hint="@string/search_hint"
-                    style="@style/InputField"
-                    app:layout_constraintTop_toBottomOf="@id/greeting_message"
-                    app:layout_constraintStart_toStartOf="parent"
-                    app:layout_constraintEnd_toEndOf="parent"
-                    android:contentDescription="@string/search_bar_description" />
-
-                <!-- Welcome Message -->
-                <TextView
-                    android:id="@+id/welcome_message"
-                    android:layout_width="0dp"
-                    android:layout_height="100dp"
-                    android:layout_marginTop="16dp"
-                    android:padding="8dp"
-                    android:textStyle="bold"
-                    android:background="@drawable/welcome_background"
-                    android:text="@string/welcome_message"
-                    android:textSize="16sp"
-                    app:layout_constraintTop_toBottomOf="@id/search_bar"
-                    app:layout_constraintStart_toStartOf="parent"
-                    app:layout_constraintEnd_toEndOf="parent"
-                    android:contentDescription="@string/welcome_message_description"
-                    tools:text="Welcome! Monitor document reviews efficiently and process compliance submissions on time" />
-
-                <!-- Divider Line -->
-                <View
-                    android:id="@+id/recent_divider"
-                    android:layout_width="0dp"
-                    android:layout_height="2dp"
-                    android:background="@color/divider"
-                    android:layout_marginTop="8dp"
-                    android:layout_marginBottom="16dp"
-                    app:layout_constraintTop_toBottomOf="@id/welcome_message"
-                    app:layout_constraintStart_toStartOf="parent"
-                    app:layout_constraintEnd_toEndOf="parent" />
-
-                <!-- Recent Grid with CardViews -->
-                <GridLayout
-                    android:id="@+id/recent_grid"
-                    android:layout_width="0dp"
-                    android:layout_height="wrap_content"
-                    android:columnCount="2"
-                    android:horizontalSpacing="16dp"
-                    android:verticalSpacing="16dp"
-                    android:padding="16dp"
-                    app:layout_constraintTop_toBottomOf="@id/recent_divider"
-                    app:layout_constraintStart_toStartOf="parent"
-                    app:layout_constraintEnd_toEndOf="parent">
-
-                    <!-- CNC Card -->
-                    <androidx.cardview.widget.CardView
-                        android:id="@+id/cnc_card"
-                        android:layout_width="160dp"
-                        android:layout_height="150dp"
-                        android:layout_margin="8dp"
-                        app:cardCornerRadius="25dp"
-                        app:cardElevation="6dp">
-
-                        <LinearLayout
-                            android:layout_width="match_parent"
-                            android:layout_height="match_parent"
-                            android:orientation="vertical"
-                            android:gravity="center"
-                            android:padding="12dp"
-                            android:background="@drawable/recent_item_background">
-
-                            <ImageView
-                                android:layout_width="64dp"
-                                android:layout_height="64dp"
-                                android:src="@drawable/ic_recent"
-                                android:contentDescription="@string/cnc_icon_description" />
-
-                            <TextView
-                                android:layout_width="wrap_content"
-                                android:layout_height="wrap_content"
-                                android:layout_marginTop="8dp"
-                                android:text="@string/cnc_card_title"
-                                android:textAlignment="center"
-                                android:textSize="12sp"
-                                android:textColor="@color/text_primary"
-                                android:textStyle="bold"
-                                tools:text="Certificate of Non-Coverage \n(CNC) Management" />
-                        </LinearLayout>
-                    </androidx.cardview.widget.CardView>
-
-                    <!-- SMR Card -->
-                    <androidx.cardview.widget.CardView
-                        android:id="@+id/smr_card"
-                        android:layout_width="160dp"
-                        android:layout_height="150dp"
-                        android:layout_margin="8dp"
-                        app:cardCornerRadius="25dp"
-                        app:cardElevation="6dp">
-
-                        <LinearLayout
-                            android:layout_width="match_parent"
-                            android:layout_height="match_parent"
-                            android:orientation="vertical"
-                            android:gravity="center"
-                            android:padding="12dp"
-                            android:background="@drawable/recent_item_background">
-
-                            <ImageView
-                                android:layout_width="64dp"
-                                android:layout_height="64dp"
-                                android:src="@drawable/smr"
-                                android:contentDescription="@string/smr_icon_description" />
-
-                            <TextView
-                                android:layout_width="wrap_content"
-                                android:layout_height="wrap_content"
-                                android:layout_marginTop="8dp"
-                                android:text="@string/smr_card_title"
-                                android:textAlignment="center"
-                                android:textSize="12sp"
-                                android:textColor="@color/text_primary"
-                                android:textStyle="bold"
-                                tools:text="Self-Monitoring \nReport (SMR) Management" />
-                        </LinearLayout>
-                    </androidx.cardview.widget.CardView>
-
-                    <!-- OPMS Card -->
-                    <androidx.cardview.widget.CardView
-                        android:id="@+id/opms_card"
-                        android:layout_width="160dp"
-                        android:layout_height="150dp"
-                        android:layout_margin="8dp"
-                        app:cardCornerRadius="25dp"
-                        app:cardElevation="6dp">
-
-                        <LinearLayout
-                            android:layout_width="match_parent"
-                            android:layout_height="match_parent"
-                            android:orientation="vertical"
-                            android:gravity="center"
-                            android:padding="12dp"
-                            android:background="@drawable/recent_item_background">
-
-                            <ImageView
-                                android:layout_width="64dp"
-                                android:layout_height="64dp"
-                                android:src="@drawable/opms"
-                                android:contentDescription="@string/opms_icon_description" />
-
-                            <TextView
-                                android:layout_width="wrap_content"
-                                android:layout_height="wrap_content"
-                                android:layout_marginTop="8dp"
-                                android:text="@string/opms_card_title"
-                                android:textAlignment="center"
-                                android:textSize="12sp"
-                                android:textColor="@color/text_primary"
-                                android:textStyle="bold"
-                                tools:text="Online Monitoring \nSystem (OMS)" />
-                        </LinearLayout>
-                    </androidx.cardview.widget.CardView>
-
-                    <!-- Hazardous Waste Card -->
-                    <androidx.cardview.widget.CardView
-                        android:id="@+id/hazewaste_card"
-                        android:layout_width="160dp"
-                        android:layout_height="150dp"
-                        android:layout_margin="8dp"
-                        app:cardCornerRadius="25dp"
-                        app:cardElevation="6dp">
-
-                        <LinearLayout
-                            android:layout_width="match_parent"
-                            android:layout_height="match_parent"
-                            android:orientation="vertical"
-                            android:gravity="center"
-                            android:padding="12dp"
-                            android:background="@drawable/recent_item_background">
-
-                            <ImageView
-                                android:layout_width="64dp"
-                                android:layout_height="64dp"
-                                android:src="@drawable/hms"
-                                android:contentDescription="@string/hazewaste_icon_description" />
-
-                            <TextView
-                                android:layout_width="wrap_content"
-                                android:layout_height="wrap_content"
-                                android:layout_marginTop="8dp"
-                                android:text="@string/hazewaste_card_title"
-                                android:textAlignment="center"
-                                android:textSize="12sp"
-                                android:textColor="@color/text_primary"
-                                android:textStyle="bold"
-                                tools:text="Hazardous Waste \nManifest" />
-                        </LinearLayout>
-                    </androidx.cardview.widget.CardView>
-
-                    <!-- PCO Card -->
-                    <androidx.cardview.widget.CardView
-                        android:id="@+id/pco_card"
-                        android:layout_width="160dp"
-                        android:layout_height="150dp"
-                        android:layout_margin="8dp"
-                        app:cardCornerRadius="25dp"
-                        app:cardElevation="6dp">
-
-                        <LinearLayout
-                            android:layout_width="match_parent"
-                            android:layout_height="match_parent"
-                            android:orientation="vertical"
-                            android:gravity="center"
-                            android:padding="12dp"
-                            android:background="@drawable/recent_item_background">
-
-                            <ImageView
-                                android:layout_width="64dp"
-                                android:layout_height="64dp"
-                                android:src="@drawable/pco"
-                                android:contentDescription="@string/pco_icon_description" />
-
-                            <TextView
-                                android:layout_width="wrap_content"
-                                android:layout_height="wrap_content"
-                                android:layout_marginTop="8dp"
-                                android:text="@string/pco_card_title"
-                                android:textAlignment="center"
-                                android:textSize="12sp"
-                                android:textColor="@color/text_primary"
-                                android:textStyle="bold"
-                                tools:text="Pollution Control Officer" />
-                        </LinearLayout>
-                    </androidx.cardview.widget.CardView>
-
-                    <!-- CRS Card -->
-                    <androidx.cardview.widget.CardView
-                        android:id="@+id/crs_card"
-                        android:layout_width="160dp"
-                        android:layout_height="150dp"
-                        android:layout_margin="8dp"
-                        app:cardCornerRadius="25dp"
-                        app:cardElevation="6dp">
-
-                        <LinearLayout
-                            android:layout_width="match_parent"
-                            android:layout_height="match_parent"
-                            android:orientation="vertical"
-                            android:gravity="center"
-                            android:padding="12dp"
-                            android:background="@drawable/recent_item_background">
-
-                            <ImageView
-                                android:layout_width="64dp"
-                                android:layout_height="64dp"
-                                android:src="@drawable/crs"
-                                android:contentDescription="@string/crs_icon_description" />
-
-                            <TextView
-                                android:layout_width="wrap_content"
-                                android:layout_height="wrap_content"
-                                android:layout_marginTop="8dp"
-                                android:text="@string/crs_card_title"
-                                android:textAlignment="center"
-                                android:textSize="12sp"
-                                android:textColor="@color/text_primary"
-                                android:textStyle="bold"
-                                tools:text="Company Registration \nSystem (CRS)" />
-                        </LinearLayout>
-                    </androidx.cardview.widget.CardView>
-                </GridLayout>
-
-                <!-- Spacer for Scrolling -->
-                <View
-                    android:layout_width="0dp"
-                    android:layout_height="100dp"
-                    app:layout_constraintTop_toBottomOf="@id/recent_grid"
-                    app:layout_constraintStart_toStartOf="parent"
-                    app:layout_constraintEnd_toEndOf="parent" />
-            </androidx.constraintlayout.widget.ConstraintLayout>
-        </ScrollView>
-    </androidx.constraintlayout.widget.ConstraintLayout>
-
-    <!-- Navigation Drawer -->
-    <com.google.android.material.navigation.NavigationView
-        android:id="@+id/nav_view"
-        android:layout_width="wrap_content"
-        android:layout_height="match_parent"
-        android:layout_gravity="start"
-        app:menu="@menu/drawer_menu"
-        app:headerLayout="@layout/nav_header"
-        android:background="@color/white"
-        app:itemIconTint="@color/nav_item_tint"
-        app:itemTextColor="@color/nav_item_text" />
-
-</androidx.drawerlayout.widget.DrawerLayout>+                android:columnCount="2"
+                android:horizontalSpacing="16dp"
+                android:verticalSpacing="16dp"
+                android:padding="16dp"
+                app:layout_constraintTop_toBottomOf="@id/recent_divider"
+                app:layout_constraintStart_toStartOf="parent"
+                app:layout_constraintEnd_toEndOf="parent">
+
+                <!-- CNC Card -->
+                <androidx.cardview.widget.CardView
+                    android:id="@+id/cnc_card"
+                    android:layout_width="160dp"
+                    android:layout_height="150dp"
+                    android:layout_margin="8dp"
+                    app:cardCornerRadius="25dp"
+                    app:cardElevation="6dp">
+
+                    <LinearLayout
+                        android:layout_width="match_parent"
+                        android:layout_height="match_parent"
+                        android:orientation="vertical"
+                        android:gravity="center"
+                        android:padding="12dp"
+                        android:background="@drawable/recent_item_background">
+
+                        <ImageView
+                            android:layout_width="64dp"
+                            android:layout_height="64dp"
+                            android:src="@drawable/ic_recent"
+                            android:contentDescription="CNC Icon" />
+
+                        <TextView
+                            android:layout_width="wrap_content"
+                            android:layout_height="wrap_content"
+                            android:layout_marginTop="8dp"
+                            android:text="Certificate of Non-Coverage \n(CNC) Management"
+                            android:textAlignment="center"
+                            android:textSize="12sp"
+                            android:textColor="@color/text_primary"
+                            android:textStyle="bold" />
+                    </LinearLayout>
+                </androidx.cardview.widget.CardView>
+
+                <!-- SMR Card -->
+                <androidx.cardview.widget.CardView
+                    android:id="@+id/smr_card"
+                    android:layout_width="160dp"
+                    android:layout_height="150dp"
+                    android:layout_margin="8dp"
+                    app:cardCornerRadius="25dp"
+                    app:cardElevation="6dp">
+
+                    <LinearLayout
+                        android:layout_width="match_parent"
+                        android:layout_height="match_parent"
+                        android:orientation="vertical"
+                        android:gravity="center"
+                        android:padding="12dp"
+                        android:background="@drawable/recent_item_background">
+
+                        <ImageView
+                            android:layout_width="64dp"
+                            android:layout_height="64dp"
+                            android:src="@drawable/smr"
+                            android:contentDescription="SMR Icon" />
+
+                        <TextView
+                            android:layout_width="wrap_content"
+                            android:layout_height="wrap_content"
+                            android:layout_marginTop="8dp"
+                            android:text="Self-Monitoring \nReport (SMR) Management"
+                            android:textAlignment="center"
+                            android:textSize="12sp"
+                            android:textColor="@color/text_primary"
+                            android:textStyle="bold" />
+                    </LinearLayout>
+                </androidx.cardview.widget.CardView>
+
+                <!-- OPMS Card -->
+                <androidx.cardview.widget.CardView
+                    android:id="@+id/opms_card"
+                    android:layout_width="160dp"
+                    android:layout_height="150dp"
+                    android:layout_margin="8dp"
+                    app:cardCornerRadius="25dp"
+                    app:cardElevation="6dp">
+
+                    <LinearLayout
+                        android:layout_width="match_parent"
+                        android:layout_height="match_parent"
+                        android:orientation="vertical"
+                        android:gravity="center"
+                        android:padding="12dp"
+                        android:background="@drawable/recent_item_background">
+
+                        <ImageView
+                            android:layout_width="64dp"
+                            android:layout_height="64dp"
+                            android:src="@drawable/opms"
+                            android:contentDescription="OMS Icon" />
+
+                        <TextView
+                            android:layout_width="wrap_content"
+                            android:layout_height="wrap_content"
+                            android:layout_marginTop="8dp"
+                            android:text="Online Monitoring \nSystem (OMS)"
+                            android:textAlignment="center"
+                            android:textSize="12sp"
+                            android:textColor="@color/text_primary"
+                            android:textStyle="bold" />
+                    </LinearLayout>
+                </androidx.cardview.widget.CardView>
+
+                <!-- Hazardous Waste Card -->
+                <androidx.cardview.widget.CardView
+                    android:id="@+id/hazewaste_card"
+                    android:layout_width="160dp"
+                    android:layout_height="150dp"
+                    android:layout_margin="8dp"
+                    app:cardCornerRadius="25dp"
+                    app:cardElevation="6dp">
+
+                    <LinearLayout
+                        android:layout_width="match_parent"
+                        android:layout_height="match_parent"
+                        android:orientation="vertical"
+                        android:gravity="center"
+                        android:padding="12dp"
+                        android:background="@drawable/recent_item_background">
+
+                        <ImageView
+                            android:layout_width="64dp"
+                            android:layout_height="64dp"
+                            android:src="@drawable/hms"
+                            android:contentDescription="Hazardous Waste Icon" />
+
+                        <TextView
+                            android:layout_width="wrap_content"
+                            android:layout_height="wrap_content"
+                            android:layout_marginTop="8dp"
+                            android:text="Hazardous Waste \nManifest"
+                            android:textAlignment="center"
+                            android:textSize="12sp"
+                            android:textColor="@color/text_primary"
+                            android:textStyle="bold" />
+                    </LinearLayout>
+                </androidx.cardview.widget.CardView>
+
+                <!-- ✅ NEW PCO Card -->
+                <androidx.cardview.widget.CardView
+                    android:id="@+id/pco_card"
+                    android:layout_width="160dp"
+                    android:layout_height="150dp"
+                    android:layout_margin="8dp"
+                    app:cardCornerRadius="25dp"
+                    app:cardElevation="6dp">
+
+                    <LinearLayout
+                        android:layout_width="match_parent"
+                        android:layout_height="match_parent"
+                        android:orientation="vertical"
+                        android:gravity="center"
+                        android:padding="12dp"
+                        android:background="@drawable/recent_item_background">
+
+                        <ImageView
+                            android:layout_width="64dp"
+                            android:layout_height="64dp"
+                            android:src="@drawable/pco"
+                            android:contentDescription="PCO Icon" />
+
+                        <TextView
+                            android:layout_width="wrap_content"
+                            android:layout_height="wrap_content"
+                            android:layout_marginTop="8dp"
+                            android:text="Pollution Control Officer"
+                            android:textAlignment="center"
+                            android:textSize="12sp"
+                            android:textColor="@color/text_primary"
+                            android:textStyle="bold" />
+                    </LinearLayout>
+                </androidx.cardview.widget.CardView>
+                <!-- ✅ NEW CRS Card -->
+                <androidx.cardview.widget.CardView
+                    android:id="@+id/crs_card"
+                    android:layout_width="160dp"
+                    android:layout_height="150dp"
+                    android:layout_margin="8dp"
+                    app:cardCornerRadius="25dp"
+                    app:cardElevation="6dp">
+
+                    <LinearLayout
+                        android:layout_width="match_parent"
+                        android:layout_height="match_parent"
+                        android:orientation="vertical"
+                        android:gravity="center"
+                        android:padding="12dp"
+                        android:background="@drawable/recent_item_background">
+
+                        <ImageView
+                            android:layout_width="64dp"
+                            android:layout_height="64dp"
+                            android:src="@drawable/crs"
+                            android:contentDescription="CRS Icon" />
+
+                        <TextView
+                            android:layout_width="wrap_content"
+                            android:layout_height="wrap_content"
+                            android:layout_marginTop="8dp"
+                            android:text="Company Registration \nSystem (CRS)"
+                            android:textAlignment="center"
+                            android:textSize="12sp"
+                            android:textColor="@color/text_primary"
+                            android:textStyle="bold" />
+                    </LinearLayout>
+                </androidx.cardview.widget.CardView>
+
+            </GridLayout>
+
+            <!-- Spacer for Scrolling -->
+            <View
+                android:layout_width="0dp"
+                android:layout_height="100dp"
+                app:layout_constraintTop_toBottomOf="@id/recent_grid"
+                app:layout_constraintStart_toStartOf="parent"
+                app:layout_constraintEnd_toEndOf="parent" />
+        </androidx.constraintlayout.widget.ConstraintLayout>
+    </ScrollView>
+</androidx.constraintlayout.widget.ConstraintLayout>