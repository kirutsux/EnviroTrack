--- conflicted
+++ resolved
@@ -19,7 +19,6 @@
             android:id="@+id/top_nav"
             android:layout_width="0dp"
             android:layout_height="wrap_content"
-<<<<<<< HEAD
             android:background="@color/header_background"
             android:orientation="horizontal"
             android:padding="12dp"
@@ -35,39 +34,43 @@
                 android:contentDescription="@string/menu_icon_description"
                 android:layout_gravity="center_vertical"
                 app:tint="@color/white" />
-=======
-            android:layout_weight="1"
-            android:text="Home"
-            android:textColor="@color/white"
-            android:textSize="20sp"
-            android:textStyle="bold"
-            android:gravity="center"
-            android:layout_gravity="center_vertical" />
-
-        <ImageView
-            android:id="@+id/notification_icon"
-            android:layout_width="48dp"
-            android:layout_height="48dp"
-            android:src="@drawable/ic_notifications"
-            android:contentDescription="Notification Icon"
-            android:layout_gravity="center_vertical"
-            app:tint="@color/white" />
-    </LinearLayout>
-
-    <!-- Scrollable Content -->
-    <ScrollView
-        android:id="@+id/rdy8igdwc09t"
-        android:layout_width="0dp"
-        android:layout_height="0dp"
-        android:padding="16dp"
-        app:layout_constraintTop_toBottomOf="@id/top_nav"
-        app:layout_constraintBottom_toBottomOf="parent"
-        app:layout_constraintStart_toStartOf="parent"
-        app:layout_constraintEnd_toEndOf="parent">
-
-        <androidx.constraintlayout.widget.ConstraintLayout
-            android:layout_width="match_parent"
-            android:layout_height="wrap_content">
+
+            <TextView
+                android:id="@+id/app_title"
+                android:layout_width="0dp"
+                android:layout_height="wrap_content"
+                android:layout_weight="1"
+                android:text="@string/home_title"
+                android:textColor="@color/white"
+                android:textSize="20sp"
+                android:textStyle="bold"
+                android:gravity="center"
+                android:layout_gravity="center_vertical" />
+
+            <ImageView
+                android:id="@+id/notification_icon"
+                android:layout_width="48dp"
+                android:layout_height="48dp"
+                android:src="@drawable/ic_notifications"
+                android:contentDescription="@string/notification_icon_description"
+                android:layout_gravity="center_vertical"
+                app:tint="@color/white" />
+        </LinearLayout>
+
+        <!-- Scrollable Content -->
+        <ScrollView
+            android:id="@+id/rdy8igdwc09t"
+            android:layout_width="0dp"
+            android:layout_height="0dp"
+            android:padding="16dp"
+            app:layout_constraintTop_toBottomOf="@id/top_nav"
+            app:layout_constraintBottom_toBottomOf="parent"
+            app:layout_constraintStart_toStartOf="parent"
+            app:layout_constraintEnd_toEndOf="parent">
+
+            <androidx.constraintlayout.widget.ConstraintLayout
+                android:layout_width="match_parent"
+                android:layout_height="wrap_content">
 
             <!-- Greeting Message -->
             <TextView
@@ -81,58 +84,6 @@
                 android:textStyle="bold"
                 app:layout_constraintTop_toTopOf="parent"
                 app:layout_constraintStart_toStartOf="parent" />
->>>>>>> f38038a4
-
-            <TextView
-                android:id="@+id/app_title"
-                android:layout_width="0dp"
-                android:layout_height="wrap_content"
-                android:layout_weight="1"
-                android:text="@string/home_title"
-                android:textColor="@color/white"
-                android:textSize="20sp"
-                android:textStyle="bold"
-                android:gravity="center"
-                android:layout_gravity="center_vertical" />
-
-            <ImageView
-                android:id="@+id/notification_icon"
-                android:layout_width="48dp"
-                android:layout_height="48dp"
-                android:src="@drawable/ic_notifications"
-                android:contentDescription="@string/notification_icon_description"
-                android:layout_gravity="center_vertical"
-                app:tint="@color/white" />
-        </LinearLayout>
-
-        <!-- Scrollable Content -->
-        <ScrollView
-            android:id="@+id/rdy8igdwc09t"
-            android:layout_width="0dp"
-            android:layout_height="0dp"
-            android:padding="16dp"
-            app:layout_constraintTop_toBottomOf="@id/top_nav"
-            app:layout_constraintBottom_toBottomOf="parent"
-            app:layout_constraintStart_toStartOf="parent"
-            app:layout_constraintEnd_toEndOf="parent">
-
-            <androidx.constraintlayout.widget.ConstraintLayout
-                android:layout_width="match_parent"
-                android:layout_height="wrap_content">
-
-                <!-- Greeting Message -->
-                <TextView
-                    android:id="@+id/greeting_message"
-                    android:layout_width="wrap_content"
-                    android:layout_height="wrap_content"
-                    android:layout_marginTop="16dp"
-                    android:text="@string/greeting_message"
-                    android:textSize="18sp"
-                    android:textColor="@color/text_highlight"
-                    android:textStyle="bold"
-                    app:layout_constraintTop_toTopOf="parent"
-                    app:layout_constraintStart_toStartOf="parent"
-                    tools:text="Hi Iandane! Good Evening" />
 
                 <!-- Search Bar -->
                 <EditText
