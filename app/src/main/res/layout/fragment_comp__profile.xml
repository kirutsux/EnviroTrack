<?xml version="1.0" encoding="utf-8"?>
<ScrollView xmlns:android="http://schemas.android.com/apk/res/android"
    android:layout_width="match_parent"
    android:layout_height="match_parent"
    xmlns:app="http://schemas.android.com/apk/res-auto"
    android:background="#FFFFFF">

    <LinearLayout
        android:layout_width="match_parent"
        android:layout_height="wrap_content"
        android:orientation="vertical">

        <!-- Header -->
        <RelativeLayout
            android:layout_width="match_parent"
            android:layout_height="180dp"
            android:background="#546A7B">

            <TextView
                android:id="@+id/tvProfileTitle"
                android:layout_width="wrap_content"
                android:layout_height="wrap_content"
                android:text="Profile"
                android:textSize="18sp"
                android:textStyle="bold"
                android:textColor="@android:color/white"
                android:layout_centerHorizontal="true"
                android:layout_marginTop="12dp"/>
            <!-- editing profile picture part -->
            <de.hdodenhof.circleimageview.CircleImageView
                android:id="@+id/ivProfilePic"
                android:layout_width="90dp"
                android:layout_height="90dp"
                android:layout_centerInParent="true"
                android:src="@drawable/sample_profile"
                android:scaleType="centerCrop" />

        </RelativeLayout>

        <!-- Name and Email -->
        <LinearLayout
            android:layout_width="match_parent"
            android:layout_height="wrap_content"
            android:orientation="vertical"
            android:gravity="center_horizontal"
            android:padding="8dp">

            <TextView
                android:id="@+id/tvName"
                android:layout_width="wrap_content"
                android:layout_height="wrap_content"
                android:text="User's Fullname"
                android:textStyle="bold"
                android:textSize="18sp"
                android:textColor="#000000"
                android:layout_marginTop="8dp"/>

            <TextView
                android:id="@+id/tvEmail"
                android:layout_width="wrap_content"
                android:layout_height="wrap_content"
                android:text="User's@gmail.com"
                android:textSize="14sp"
                android:textColor="#666666"/>
        </LinearLayout>

        <!-- Options List -->
        <LinearLayout
            android:layout_width="match_parent"
            android:layout_height="wrap_content"
            android:orientation="vertical"
            android:divider="@android:color/darker_gray"
            android:showDividers="middle">

            <!-- Account give me intent for this part-->
            <!-- Account -->
            <LinearLayout
                android:id="@+id/btnAccount"
                android:layout_width="match_parent"
                android:layout_height="wrap_content"
                android:orientation="horizontal"
                android:padding="16dp"
                android:background="?android:attr/selectableItemBackground">

                <ImageView
                    android:layout_width="20dp"
                    android:layout_height="20dp"
                    android:src="@drawable/ic_profile" />

                <TextView
                    android:layout_width="0dp"
                    android:layout_height="wrap_content"
                    android:layout_weight="1"
                    android:text="Account"
                    android:paddingStart="16dp"
                    android:textSize="16sp"/>

                <ImageView
                    android:layout_width="20dp"
                    android:layout_height="20dp"
                    android:src="@drawable/ic_arrow_right"/>
            </LinearLayout>


            <!-- Feedback -->
            <LinearLayout
                android:id="@+id/btnFeedback"
                android:layout_width="match_parent"
                android:layout_height="wrap_content"
                android:orientation="horizontal"
                android:padding="16dp"
                android:background="?android:attr/selectableItemBackground">

                <ImageView
                    android:layout_width="20dp"
                    android:layout_height="20dp"
                    android:src="@drawable/ic_feedback" />

                <TextView
                    android:layout_width="0dp"
                    android:layout_height="wrap_content"
                    android:layout_weight="1"
                    android:text="Feedback"
                    android:paddingStart="16dp"
                    android:textSize="16sp"/>

                <ImageView
                    android:layout_width="20dp"
                    android:layout_height="20dp"
                    android:src="@drawable/ic_arrow_right"/>
            </LinearLayout>

            <!-- Notification and Alerts -->
            <LinearLayout
                android:layout_width="match_parent"
                android:layout_height="wrap_content"
                android:orientation="horizontal"
                android:padding="16dp"
                android:background="?android:attr/selectableItemBackground">

                <ImageView
                    android:layout_width="20dp"
                    android:layout_height="20dp"
                    android:src="@drawable/ic_notifications" />

                <TextView
                    android:layout_width="0dp"
                    android:layout_height="wrap_content"
                    android:layout_weight="1"
                    android:text="Notification and Alerts"
                    android:paddingStart="16dp"
                    android:textSize="16sp"/>

                <TextView
                    android:layout_width="wrap_content"
                    android:layout_height="wrap_content"
                    android:text="Off"
                    android:textColor="#999999"
                    android:paddingEnd="8dp"/>

                <ImageView
                    android:layout_width="20dp"
                    android:layout_height="20dp"
                    android:src="@drawable/ic_arrow_right"/>
            </LinearLayout>

<<<<<<< HEAD
            <!-- Ai Faq Bot -->
            <LinearLayout
                android:id="@+id/btnFaqBot"
                android:layout_width="match_parent"
                android:layout_height="wrap_content"
                android:orientation="horizontal"
                android:padding="16dp"
                android:background="?android:attr/selectableItemBackground">

                <ImageView
                    android:layout_width="20dp"
                    android:layout_height="20dp"
                    android:src="@drawable/ic_help" />

                <TextView
                    android:layout_width="0dp"
                    android:layout_height="wrap_content"
                    android:layout_weight="1"
                    android:text="FAQ "
                    android:paddingStart="16dp"
                    android:textSize="16sp"/>

                <ImageView
                    android:layout_width="20dp"
                    android:layout_height="20dp"
                    android:src="@drawable/ic_arrow_right"/>
            </LinearLayout>

            <!-- Modules -->
            <LinearLayout
                android:id="@+id/btnModules"
=======
            <!-- Files -->
            <LinearLayout
                android:id="@+id/btnFiles"
>>>>>>> bae751a0
                android:layout_width="match_parent"
                android:layout_height="wrap_content"
                android:orientation="horizontal"
                android:padding="16dp"
                android:background="?android:attr/selectableItemBackground">

                <ImageView
                    android:layout_width="20dp"
                    android:layout_height="20dp"
                    android:src="@drawable/ic_files" />

                <TextView
                    android:layout_width="0dp"
                    android:layout_height="wrap_content"
                    android:layout_weight="1"
                    android:text="Modules"
                    android:paddingStart="16dp"
                    android:textSize="16sp"/>

                <ImageView
                    android:layout_width="20dp"
                    android:layout_height="20dp"
                    android:src="@drawable/ic_arrow_right"/>
            </LinearLayout>

            <!-- About Us -->
            <LinearLayout
                android:id="@+id/btnAboutUs"
                android:layout_width="match_parent"
                android:layout_height="wrap_content"
                android:orientation="horizontal"
                android:padding="16dp"
                android:background="?android:attr/selectableItemBackground">

                <ImageView
                    android:layout_width="20dp"
                    android:layout_height="20dp"
                    android:src="@drawable/ic_aboutus" />

                <TextView
                    android:layout_width="0dp"
                    android:layout_height="wrap_content"
                    android:layout_weight="1"
                    android:text="About Us"
                    android:paddingStart="16dp"
                    android:textSize="16sp"/>

                <ImageView
                    android:layout_width="20dp"
                    android:layout_height="20dp"
                    android:src="@drawable/ic_arrow_right"/>
            </LinearLayout>

            <!-- Logout -->
            <LinearLayout
                android:id="@+id/btnLogout"
                android:layout_width="match_parent"
                android:layout_height="wrap_content"
                android:orientation="horizontal"
                android:padding="16dp"
                android:background="?android:attr/selectableItemBackground">

                <ImageView
                    android:layout_width="20dp"
                    android:layout_height="20dp"
                    android:src="@drawable/ic_logout" />

                <TextView
                    android:layout_width="0dp"
                    android:layout_height="wrap_content"
                    android:layout_weight="1"
                    android:text="Logout"
                    android:paddingStart="16dp"
                    android:textSize="16sp"/>
            </LinearLayout>

        </LinearLayout>
    </LinearLayout>
</ScrollView><|MERGE_RESOLUTION|>--- conflicted
+++ resolved
@@ -164,43 +164,9 @@
                     android:src="@drawable/ic_arrow_right"/>
             </LinearLayout>
 
-<<<<<<< HEAD
-            <!-- Ai Faq Bot -->
-            <LinearLayout
-                android:id="@+id/btnFaqBot"
-                android:layout_width="match_parent"
-                android:layout_height="wrap_content"
-                android:orientation="horizontal"
-                android:padding="16dp"
-                android:background="?android:attr/selectableItemBackground">
-
-                <ImageView
-                    android:layout_width="20dp"
-                    android:layout_height="20dp"
-                    android:src="@drawable/ic_help" />
-
-                <TextView
-                    android:layout_width="0dp"
-                    android:layout_height="wrap_content"
-                    android:layout_weight="1"
-                    android:text="FAQ "
-                    android:paddingStart="16dp"
-                    android:textSize="16sp"/>
-
-                <ImageView
-                    android:layout_width="20dp"
-                    android:layout_height="20dp"
-                    android:src="@drawable/ic_arrow_right"/>
-            </LinearLayout>
-
-            <!-- Modules -->
-            <LinearLayout
-                android:id="@+id/btnModules"
-=======
             <!-- Files -->
             <LinearLayout
                 android:id="@+id/btnFiles"
->>>>>>> bae751a0
                 android:layout_width="match_parent"
                 android:layout_height="wrap_content"
                 android:orientation="horizontal"
@@ -216,7 +182,7 @@
                     android:layout_width="0dp"
                     android:layout_height="wrap_content"
                     android:layout_weight="1"
-                    android:text="Modules"
+                    android:text="Files"
                     android:paddingStart="16dp"
                     android:textSize="16sp"/>
 
