--- conflicted
+++ resolved
@@ -74,14 +74,9 @@
     <color name="background_lighty">#FFFFFF</color>
     <color name="divider_light">#E0E0E0</color>
     <color name="purple_500">#6200EE</color>
-<<<<<<< HEAD
-
-    <color name="card_green_background_dark">#388E3C</color>
-=======
     <color name="light_gray">#D3D3D3</color>
 
     <color name="status_pending">#9E9E9E</color>  <!-- Gray -->
     <color name="status_approved">#4CAF50</color> <!-- Green -->
     <color name="status_rejected">#F44336</color> <!-- Red -->
->>>>>>> 6504aa6d
 </resources>