<?xml version="1.0" encoding="utf-8"?>
<resources>
    <!-- Primary Colors -->
    <color name="black">#FF000000</color>
    <color name="white">#FFFFFFFF</color>

    <!-- Brand Colors -->
    <color name="primary_container">#FFBB86FC</color>
    <color name="secondary_container">#FF6200EE</color>
    <color name="primary">#2C3E50</color> <!-- Dark Blue-Grey -->
    <color name="primary_variant">#34495E</color> <!-- Slightly lighter primary -->
    <color name="secondary">#5D6D7E</color> <!-- Muted Grey-Blue -->
    <color name="secondary_variant">#85929E</color> <!-- Lighter version of secondary -->
    <color name="accent">#2980B9</color> <!-- Bright Blue for Highlights -->

    <!-- Backgrounds -->
    <color name="background_light">#e0dada</color> <!-- Soft Light Grey -->
    <color name="background_dark">#34495E</color> <!-- Darker Theme Background -->
<<<<<<< HEAD
    <color name="background_default">#A8DADC</color> <!-- Updated to match registration background -->
=======
    <color name="background_default">#F4F4F4</color>
    <color name="primary_container">#FFFFFF</color>
    <color name="secondary_container">#FFFFFF</color>
>>>>>>> 4efbf13b

    <!-- Card Colors -->
    <color name="card_background">#5A6D85</color>
    <color name="card_text">#FFFFFF</color>

    <!-- Header -->
    <color name="header_background">#0F172A</color>

    <!-- Text Colors -->
    <color name="text_primary">#333333</color>
    <color name="text_secondary">#5D6D7E</color>
    <color name="text_highlight">#04B8D8</color>

    <!-- Buttons -->
    <color name="button_primary">#3949AB</color> <!-- Deep Blue for Register Button -->
    <color name="button_secondary">#FFFFFF</color>
    <color name="button_outline">#FFFFFF</color>
    <color name="button_text">#FFFFFF</color>
    <color name="button_background">#FFFFFF</color>

    <!-- Progress & Dividers -->
    <color name="progress_bar">#4CAF50</color>
    <color name="divider">#D0D3D4</color>
    <color name="shadow">#B0BEC5</color>

    <!-- Highlights -->
    <color name="highlight">#1E90FF</color>

    <!-- Input Fields -->
    <color name="input_field_background">#E8F5E9</color> <!-- Light Greenish -->
    <color name="input_field_border">#85929E</color> <!-- Grey Border -->

    <color name="card_green_background">#DFF6E3</color> <!-- Adjust the hex to match your design -->

</resources><|MERGE_RESOLUTION|>--- conflicted
+++ resolved
@@ -5,8 +5,6 @@
     <color name="white">#FFFFFFFF</color>
 
     <!-- Brand Colors -->
-    <color name="primary_container">#FFBB86FC</color>
-    <color name="secondary_container">#FF6200EE</color>
     <color name="primary">#2C3E50</color> <!-- Dark Blue-Grey -->
     <color name="primary_variant">#34495E</color> <!-- Slightly lighter primary -->
     <color name="secondary">#5D6D7E</color> <!-- Muted Grey-Blue -->
@@ -16,13 +14,9 @@
     <!-- Backgrounds -->
     <color name="background_light">#e0dada</color> <!-- Soft Light Grey -->
     <color name="background_dark">#34495E</color> <!-- Darker Theme Background -->
-<<<<<<< HEAD
-    <color name="background_default">#A8DADC</color> <!-- Updated to match registration background -->
-=======
     <color name="background_default">#F4F4F4</color>
     <color name="primary_container">#FFFFFF</color>
     <color name="secondary_container">#FFFFFF</color>
->>>>>>> 4efbf13b
 
     <!-- Card Colors -->
     <color name="card_background">#5A6D85</color>
@@ -37,7 +31,7 @@
     <color name="text_highlight">#04B8D8</color>
 
     <!-- Buttons -->
-    <color name="button_primary">#3949AB</color> <!-- Deep Blue for Register Button -->
+    <color name="button_primary">#2C3E50</color>
     <color name="button_secondary">#FFFFFF</color>
     <color name="button_outline">#FFFFFF</color>
     <color name="button_text">#FFFFFF</color>
@@ -50,11 +44,4 @@
 
     <!-- Highlights -->
     <color name="highlight">#1E90FF</color>
-
-    <!-- Input Fields -->
-    <color name="input_field_background">#E8F5E9</color> <!-- Light Greenish -->
-    <color name="input_field_border">#85929E</color> <!-- Grey Border -->
-
-    <color name="card_green_background">#DFF6E3</color> <!-- Adjust the hex to match your design -->
-
 </resources>