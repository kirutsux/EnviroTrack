<?xml version="1.0" encoding="utf-8"?>
<resources>
    <!-- Primary Colors -->
    <color name="black">#FF000000</color>
    <color name="white">#FFFFFFFF</color>

    <!-- Brand Colors -->
    <color name="primary">#2C3E50</color> <!-- Dark Blue-Grey -->
    <color name="primary_variant">#34495E</color> <!-- Slightly lighter primary -->
    <color name="secondary">#625B71</color> <!-- Muted Grey-Blue (updated) -->
    <color name="secondary_variant">#85929E</color> <!-- Lighter version of secondary -->
    <color name="accent">#2980B9</color> <!-- Bright Blue for Highlights -->
    <color name="primary_container">#EADDFF</color>
    <color name="secondary_container">#E8DEF8</color>

    <!-- Backgrounds -->
    <color name="background_light">#E0DADA</color> <!-- Soft Light Grey -->
    <color name="background_dark">#34495E</color> <!-- Darker Theme Background -->
    <color name="background_default">#A8DADC</color> <!-- Default background -->
    <color name="background_redish">#B85150</color>

    <!-- Card Colors -->
    <color name="card_background">#5A6D85</color>
    <color name="card_text">#FFFFFF</color>
    <color name="card_teal">#1ABC9C</color> <!-- Teal for Review Waste Management -->
    <color name="card_blue">#2980B9</color> <!-- Blue for Status Tracking -->
    <color name="card_green_background">#DFF6E3</color> <!-- Compliance Badge -->

    <!-- Header -->
    <color name="header_background">#445B6C</color>

    <!-- Text Colors -->
    <color name="text_primary">#333333</color>
    <color name="text_secondary">#5D6D7E</color>
    <color name="text_highlight">#04B8D8</color>

    <!-- Buttons -->
    <color name="button_primary">#3949AB</color> <!-- Deep Blue for buttons -->
    <color name="button_secondary">#FFFFFF</color>
    <color name="button_outline">#FFFFFF</color>
    <color name="button_text">#FFFFFF</color>

    <!-- Progress & Dividers -->
    <color name="progress_bar">#4CAF50</color>
    <color name="divider">#D0D3D4</color>
    <color name="shadow">#B0BEC5</color>

    <!-- Highlights -->
    <color name="highlight">#1E90FF</color>

    <!-- Input Fields -->
    <color name="input_field_background">#E8F5E9</color> <!-- Light Greenish -->
    <color name="input_field_border">#85929E</color> <!-- Grey Border -->

    <!-- New Colors -->
    <color name="gray">#808080</color> <!-- Standard Gray -->
    <color name="teal_700">#E60FA091</color> <!-- Material Teal 700 -->
    <color name="darker_gray">#A9A9A9</color> <!-- Dark Gray for dividers -->
    <color name="module_label_background">#E0E0E0</color>

    <!-- ✅ Status Colors -->
    <color name="green_approved">#4CAF50</color> <!-- Approved -->
    <color name="red_rejected">#E53935</color> <!-- Rejected -->
    <color name="orange_submitted">#FB8C00</color> <!-- Submitted -->
    <color name="blue_pending">#1E88E5</color> <!-- Pending -->

<<<<<<< HEAD
    <color name="purple_500">#6200EE</color>
=======
    <color name="nav_item_tint">#445B6C</color>
    <color name="nav_item_text">#333333</color>
>>>>>>> ff55cfc0

</resources><|MERGE_RESOLUTION|>--- conflicted
+++ resolved
@@ -64,11 +64,5 @@
     <color name="orange_submitted">#FB8C00</color> <!-- Submitted -->
     <color name="blue_pending">#1E88E5</color> <!-- Pending -->
 
-<<<<<<< HEAD
     <color name="purple_500">#6200EE</color>
-=======
-    <color name="nav_item_tint">#445B6C</color>
-    <color name="nav_item_text">#333333</color>
->>>>>>> ff55cfc0
-
 </resources>