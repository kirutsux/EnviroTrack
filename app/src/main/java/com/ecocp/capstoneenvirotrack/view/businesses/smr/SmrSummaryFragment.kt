--- conflicted
+++ resolved
@@ -40,14 +40,9 @@
             // update UI from the latest smr
             displaySmrData(smr)
 
-<<<<<<< HEAD
-//        val fullSummary = buildFullSmrSummary()
-//        smrViewModel.analyzeSummary(fullSummary)
-=======
             // rebuild summary and run AI analysis (optional: move analyzeSummary call to a button if you
             // want to avoid running analysis on every small change)
             val smrSummary = buildFullSmrSummary(smr)
->>>>>>> 97ce7171
 
             val aiPrompt = """
                 ROLE:
@@ -103,17 +98,11 @@
             smrViewModel.analyzeSummary(aiPrompt)
         }
 
-<<<<<<< HEAD
-//        smrViewModel.aiAnalysis.observe(viewLifecycleOwner) { analysis ->
-//            binding.module6Container.tvAiAnalysis.text = analysis?: "No AI analysis provided."
-//        }
-=======
         binding.btnSubmitSmr.setOnClickListener {
             submitSmrToFirebase()
         }
->>>>>>> 97ce7171
-
-//        observeAiAnalysis()
+
+        observeAiAnalysis()
     }
 
     /** --- DISPLAY SUMMARY DATA --- **/
@@ -170,21 +159,12 @@
         """.trimIndent()
     }
 
-<<<<<<< HEAD
-//    private fun observeAiAnalysis(){
-//        smrViewModel.aiAnalysis.observe(viewLifecycleOwner) { analysis ->
-//            binding.module6Container.tvAiAnalysis.text =
-//                analysis ?: "No AI analysis provided."
-//        }
-//    }
-=======
     private fun observeAiAnalysis() {
         smrViewModel.aiAnalysis.observe(viewLifecycleOwner) { analysis ->
             binding.module6Container.tvAiAnalysis.text =
                 analysis ?: "No AI analysis provided."
         }
     }
->>>>>>> 97ce7171
 
     // Extension functions for generating module text
     private fun GeneralInfo.generalInfoText() = """
