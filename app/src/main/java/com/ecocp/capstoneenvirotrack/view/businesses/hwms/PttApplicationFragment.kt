--- conflicted
+++ resolved
@@ -1,182 +1,3 @@
-<<<<<<< HEAD
-//package com.ecocp.capstoneenvirotrack.view.businesses.hwms
-//
-//import android.app.Activity
-//import android.content.Intent
-//import android.net.Uri
-//import android.os.Bundle
-//import android.widget.Toast
-//import androidx.appcompat.app.AlertDialog
-//import androidx.fragment.app.Fragment
-//import com.ecocp.capstoneenvirotrack.databinding.FragmentPttApplicationBinding
-//import com.google.firebase.firestore.FirebaseFirestore
-//import com.google.firebase.storage.FirebaseStorage
-//
-//class PttApplicationFragment : Fragment() {
-//
-//    private lateinit var binding: FragmentPttApplicationBinding
-//    private val db = FirebaseFirestore.getInstance()
-//    private val storageRef = FirebaseStorage.getInstance().reference
-//
-//    private var selectedGeneratorId: String? = null
-//    private var selectedTransportBookingId: String? = null
-//    private var selectedTsdBookingId: String? = null
-//
-//    private var generatorCertUri: Uri? = null
-//    private var transportPlanUri: Uri? = null
-//
-//    override fun onCreateView(
-//        inflater: android.view.LayoutInflater, container: android.view.ViewGroup?,
-//        savedInstanceState: Bundle?
-//    ): android.view.View {
-//        binding = FragmentPttApplicationBinding.inflate(inflater, container, false)
-//
-//        binding.btnSelectGenerator.setOnClickListener { showGeneratorDialog() }
-//        binding.btnSelectTransportBooking.setOnClickListener { showTransportDialog() }
-//        binding.btnSelectTsdBooking.setOnClickListener { showTsdDialog() }
-//
-//        binding.btnUploadGenCert.setOnClickListener { selectFile(1001) }
-//        binding.btnUploadTransportPlan.setOnClickListener { selectFile(1002) }
-//
-//        binding.btnSubmitPTT.setOnClickListener { submitPttApplication() }
-//
-//        return binding.root
-//    }
-//
-//    private fun showGeneratorDialog() {
-//        db.collection("HazardousWasteGenerator").whereEqualTo("status", "Approved")
-//            .get().addOnSuccessListener { docs ->
-//                if (docs.isEmpty) {
-//                    Toast.makeText(requireContext(), "No approved generators found", Toast.LENGTH_SHORT).show()
-//                    return@addOnSuccessListener
-//                }
-//                val names = docs.map { it.getString("generatorName") ?: "Unnamed Generator" }
-//                val ids = docs.map { it.id }
-//
-//                AlertDialog.Builder(requireContext())
-//                    .setTitle("Select Generator")
-//                    .setItems(names.toTypedArray()) { _, index ->
-//                        selectedGeneratorId = ids[index]
-//                        binding.tvSelectedGenerator.text = names[index]
-//                    }.show()
-//            }
-//    }
-//
-//    private fun showTransportDialog() {
-//        db.collection("transport_bookings").whereEqualTo("status", "Confirmed")
-//            .get().addOnSuccessListener { docs ->
-//                if (docs.isEmpty) {
-//                    Toast.makeText(requireContext(), "No confirmed transport bookings found", Toast.LENGTH_SHORT).show()
-//                    return@addOnSuccessListener
-//                }
-//                val names = docs.map { "${it.getString("transporterName") ?: "Unknown"} → ${it.getString("generatorName") ?: "Unknown"}" }
-//                val ids = docs.map { it.id }
-//
-//                AlertDialog.Builder(requireContext())
-//                    .setTitle("Select Transport Booking")
-//                    .setItems(names.toTypedArray()) { _, index ->
-//                        selectedTransportBookingId = ids[index]
-//                        binding.tvSelectedTransportBooking.text = names[index]
-//                    }.show()
-//            }
-//    }
-//
-//    private fun showTsdDialog() {
-//        db.collection("tsd_bookings").whereEqualTo("status", "Confirmed")
-//            .get().addOnSuccessListener { docs ->
-//                if (docs.isEmpty) {
-//                    Toast.makeText(requireContext(), "No confirmed TSD bookings found", Toast.LENGTH_SHORT).show()
-//                    return@addOnSuccessListener
-//                }
-//                val names = docs.map { it.getString("facilityName") ?: "Unnamed Facility" }
-//                val ids = docs.map { it.id }
-//
-//                AlertDialog.Builder(requireContext())
-//                    .setTitle("Select TSD Booking")
-//                    .setItems(names.toTypedArray()) { _, index ->
-//                        selectedTsdBookingId = ids[index]
-//                        binding.tvSelectedTsdBooking.text = names[index]
-//                    }.show()
-//            }
-//    }
-//
-//    private fun selectFile(requestCode: Int) {
-//        val intent = Intent(Intent.ACTION_GET_CONTENT)
-//        intent.type = "*/*"
-//        startActivityForResult(intent, requestCode)
-//    }
-//
-//    @Deprecated("Deprecated in Java")
-//    override fun onActivityResult(requestCode: Int, resultCode: Int, data: Intent?) {
-//        super.onActivityResult(requestCode, resultCode, data)
-//        if (resultCode == Activity.RESULT_OK && data?.data != null) {
-//            val uri = data.data
-//            when (requestCode) {
-//                1001 -> {
-//                    generatorCertUri = uri
-//                    binding.etGenCert.setText(uri?.lastPathSegment)
-//                }
-//                1002 -> {
-//                    transportPlanUri = uri
-//                    binding.etTransportPlan.setText(uri?.lastPathSegment)
-//                }
-//            }
-//        }
-//    }
-//
-//    private fun submitPttApplication() {
-//        if (selectedGeneratorId == null || selectedTransportBookingId == null || selectedTsdBookingId == null) {
-//            Toast.makeText(requireContext(), "Please complete all selections", Toast.LENGTH_SHORT).show()
-//            return
-//        }
-//
-//        val data = hashMapOf(
-//            "generatorId" to selectedGeneratorId!!,
-//            "transportBookingId" to selectedTransportBookingId!!,
-//            "tsdBookingId" to selectedTsdBookingId!!,
-//            "remarks" to (binding.etRemarks.text.toString().ifEmpty { "None" }),
-//            "status" to "Pending Review",
-//            "timestamp" to System.currentTimeMillis()
-//        )
-//
-//        val uploads = mutableListOf<Pair<String, Uri>>()
-//        generatorCertUri?.let { uploads.add("generatorCertificate" to it) }
-//        transportPlanUri?.let { uploads.add("transportPlan" to it) }
-//
-//        if (uploads.isEmpty()) savePttData(data)
-//        else uploadFilesAndSave(data, uploads)
-//    }
-//
-//    private fun uploadFilesAndSave(data: HashMap<String, Any>, uploads: List<Pair<String, Uri>>) {
-//        var uploadedCount = 0
-//        uploads.forEach { (key, uri) ->
-//            val ref = storageRef.child("ptt_requirements/${System.currentTimeMillis()}_$key")
-//            ref.putFile(uri)
-//                .addOnSuccessListener {
-//                    ref.downloadUrl.addOnSuccessListener { downloadUrl ->
-//                        data[key] = downloadUrl.toString()
-//                        uploadedCount++
-//                        if (uploadedCount == uploads.size) savePttData(data)
-//                    }
-//                }
-//                .addOnFailureListener {
-//                    Toast.makeText(requireContext(), "File upload failed: ${it.message}", Toast.LENGTH_SHORT).show()
-//                }
-//        }
-//    }
-//
-//    private fun savePttData(data: HashMap<String, Any>) {
-//        db.collection("ptt_applications")
-//            .add(data)
-//            .addOnSuccessListener {
-//                binding.tvStatus.text = "PTT Application submitted successfully!"
-//            }
-//            .addOnFailureListener {
-//                binding.tvStatus.text = "Failed to submit: ${it.message}"
-//            }
-//    }
-//}
-=======
 package com.ecocp.capstoneenvirotrack.view.businesses.hwms
 
 import android.app.Activity
@@ -423,5 +244,4 @@
                 }
             }
     }
-}
->>>>>>> 97ce7171
+}