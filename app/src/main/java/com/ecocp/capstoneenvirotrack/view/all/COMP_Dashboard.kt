--- conflicted
+++ resolved
@@ -11,14 +11,7 @@
 import androidx.fragment.app.Fragment
 import androidx.navigation.fragment.findNavController
 import com.ecocp.capstoneenvirotrack.R
-<<<<<<< HEAD
-import com.ecocp.capstoneenvirotrack.view.businesses.cnc.COMP_CNC
-import com.ecocp.capstoneenvirotrack.view.businesses.hwms.HWMSDashboardFragment
 import com.ecocp.capstoneenvirotrack.view.businesses.opms.OpmsActivity
-import com.ecocp.capstoneenvirotrack.view.businesses.opms.OpmsDashboardFragment
-import com.ecocp.capstoneenvirotrack.view.businesses.smr.COMP_SMR
-=======
->>>>>>> 7e994cba
 import com.google.firebase.auth.FirebaseAuth
 import com.google.firebase.firestore.FirebaseFirestore
 
@@ -65,22 +58,14 @@
         }
 
         if (isAccredited) {
-<<<<<<< HEAD
-            // ✅ User has accreditation — unlock all cards
-            cncCard.setOnClickListener { navigateToFragment(COMP_CNC()) }
-            smrCard.setOnClickListener { navigateToFragment(COMP_SMR()) }
+            cncCard.setOnClickListener { navController.navigate(R.id.action_pcoDashboard_to_COMP_CNC) }
+            smrCard.setOnClickListener { navController.navigate(R.id.action_pcoDashboard_to_COMP_SMR) }
             opmsCard.setOnClickListener {
                 val intent = Intent(requireContext(), OpmsActivity::class.java)
                 startActivity(intent)
             }
-            hazewasteCard.setOnClickListener { navigateToFragment(HWMSDashboardFragment()) }
-=======
-            cncCard.setOnClickListener { navController.navigate(R.id.action_pcoDashboard_to_COMP_CNC) }
-            smrCard.setOnClickListener { navController.navigate(R.id.action_pcoDashboard_to_COMP_SMR) }
-            opmsCard.setOnClickListener { navController.navigate(R.id.action_pcoDashboard_to_COMP_PMS) }
             hazewasteCard.setOnClickListener { navController.navigate(R.id.action_pcoDashboard_to_HWMSDashboardFragment) }
             crsCard.setOnClickListener { navController.navigate(R.id.action_pcoDashboard_to_COMP_CRS) }
->>>>>>> 7e994cba
         } else {
             val lockMessage = "Please complete your accreditation first via the PCO section."
             val showToast = { Toast.makeText(requireContext(), lockMessage, Toast.LENGTH_SHORT).show() }
