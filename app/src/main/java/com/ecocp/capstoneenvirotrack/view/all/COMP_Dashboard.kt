package com.ecocp.capstoneenvirotrack.view.all

import android.content.Intent
import android.os.Bundle
import android.util.Log
import android.view.LayoutInflater
import android.view.View
import android.view.ViewGroup
<<<<<<< HEAD
import android.widget.TextView
=======
import android.widget.ImageView
>>>>>>> ff55cfc0
import android.widget.Toast
import androidx.cardview.widget.CardView
import androidx.core.view.GravityCompat
import androidx.drawerlayout.widget.DrawerLayout
import androidx.fragment.app.Fragment
import androidx.navigation.fragment.findNavController
import com.ecocp.capstoneenvirotrack.R
import com.ecocp.capstoneenvirotrack.view.businesses.cnc.CncActivity
import com.ecocp.capstoneenvirotrack.view.businesses.opms.OpmsActivity
import com.google.android.material.navigation.NavigationView
import com.google.firebase.auth.FirebaseAuth
import com.google.firebase.firestore.FirebaseFirestore
import java.util.*

class COMP_Dashboard : Fragment() {

    private val db = FirebaseFirestore.getInstance()
    private val auth = FirebaseAuth.getInstance()

    private lateinit var cncCard: CardView
    private lateinit var smrCard: CardView
    private lateinit var opmsCard: CardView
    private lateinit var hazewasteCard: CardView
    private lateinit var pcoCard: CardView
    private lateinit var crsCard: CardView
<<<<<<< HEAD
    private lateinit var greetingTextView: TextView
=======
    private lateinit var drawerLayout: DrawerLayout
    private lateinit var navView: NavigationView
    private lateinit var drawerMenu: ImageView
>>>>>>> ff55cfc0

    private var isAccredited = false

    override fun onCreateView(
        inflater: LayoutInflater, container: ViewGroup?,
        savedInstanceState: Bundle?
    ): View? {
        return inflater.inflate(R.layout.pco_dashboard, container, false)
    }

    override fun onViewCreated(view: View, savedInstanceState: Bundle?) {
        super.onViewCreated(view, savedInstanceState)

        // Initialize views
        cncCard = view.findViewById(R.id.cnc_card)
        smrCard = view.findViewById(R.id.smr_card)
        opmsCard = view.findViewById(R.id.opms_card)
        hazewasteCard = view.findViewById(R.id.hazewaste_card)
        pcoCard = view.findViewById(R.id.pco_card)
        crsCard = view.findViewById(R.id.crs_card)
<<<<<<< HEAD
        greetingTextView = view.findViewById(R.id.greeting_message)

        fetchGreetingMessage()
        checkUserAccreditation()
    }

    private fun fetchGreetingMessage() {
        val user = auth.currentUser
        if (user == null) {
            Log.e("COMP_Dashboard", "No logged-in user.")
            return
        }

        val userId = user.uid
        db.collection("users").document(userId).get()
            .addOnSuccessListener { document ->
                if (document.exists()) {
                    val firstName = document.getString("firstName") ?: "User"
                    val greeting = getTimeBasedGreeting()
                    greetingTextView.text = "Hi $firstName! $greeting"
                } else {
                    greetingTextView.text = "Hi there! ${getTimeBasedGreeting()}"
                }
            }
            .addOnFailureListener { e ->
                Log.e("COMP_Dashboard", "Error fetching user name: ", e)
                greetingTextView.text = "Hi there! ${getTimeBasedGreeting()}"
            }
    }

    private fun getTimeBasedGreeting(): String {
        val calendar = Calendar.getInstance()
        val hour = calendar.get(Calendar.HOUR_OF_DAY)

        return when (hour) {
            in 0..11 -> "Good Morning"
            in 12..17 -> "Good Afternoon"
            else -> "Good Evening"
=======
        drawerLayout = view.findViewById(R.id.drawer_layout)
        navView = view.findViewById(R.id.nav_view)
        drawerMenu = view.findViewById(R.id.drawerMenu)

        // Setup drawer menu toggle
        drawerMenu.setOnClickListener {
            if (drawerLayout.isDrawerOpen(GravityCompat.START)) {
                drawerLayout.closeDrawer(GravityCompat.START)
            } else {
                drawerLayout.openDrawer(GravityCompat.START)
            }
        }

        // Setup navigation view
        setupNavigationView()

        // Check user accreditation
        checkUserAccreditation()
    }

    private fun setupNavigationView() {
        navView.setNavigationItemSelectedListener { menuItem ->
            when (menuItem.itemId) {
                R.id.nav_modules -> {
                    // Navigate to Modules fragment
                    findNavController().navigate(R.id.action_pcoDashboard_to_modulesFragment)
                    drawerLayout.closeDrawer(GravityCompat.START)
                    true
                }
                R.id.nav_inbox -> {
                    // Navigate to Inbox fragment
                    findNavController().navigate(R.id.action_pcoDashboard_to_inboxFragment)
                    drawerLayout.closeDrawer(GravityCompat.START)
                    true
                }
                R.id.nav_feedback -> {
                    // Navigate to Feedback fragment
                    findNavController().navigate(R.id.action_pcoDashboard_to_feedbackFragment)
                    drawerLayout.closeDrawer(GravityCompat.START)
                    true
                }
                R.id.nav_service_providers -> {
                    // Navigate to Service Providers fragment
                    findNavController().navigate(R.id.action_pcoDashboard_to_serviceProvidersFragment)
                    drawerLayout.closeDrawer(GravityCompat.START)
                    true
                }
                R.id.nav_about_us -> {
                    // Navigate to About Us fragment
                    findNavController().navigate(R.id.action_pcoDashboard_to_aboutUsFragment)
                    drawerLayout.closeDrawer(GravityCompat.START)
                    true
                }
                else -> false
            }
>>>>>>> ff55cfc0
        }
    }

    private fun setupCardListeners() {
        val navController = findNavController()

        // PCO card is always accessible
        pcoCard.setOnClickListener {
            navController.navigate(R.id.action_pcoDashboard_to_COMP_PCO)
        }

        if (isAccredited) {
            cncCard.setOnClickListener {
                val intent = Intent(requireContext(), CncActivity::class.java)
                startActivity(intent)
            }
            smrCard.setOnClickListener { navController.navigate(R.id.action_pcoDashboard_to_COMP_SMR) }
            opmsCard.setOnClickListener {
                val intent = Intent(requireContext(), OpmsActivity::class.java)
                startActivity(intent)
            }
            hazewasteCard.setOnClickListener { navController.navigate(R.id.action_pcoDashboard_to_HWMSDashboardFragment) }
            crsCard.setOnClickListener { navController.navigate(R.id.action_pcoDashboard_to_COMP_CRS) }
        } else {
            val lockMessage = "Please complete your accreditation first via the PCO section."
            val showToast = { Toast.makeText(requireContext(), lockMessage, Toast.LENGTH_SHORT).show() }

            cncCard.setOnClickListener { showToast() }
            smrCard.setOnClickListener { showToast() }
            opmsCard.setOnClickListener { showToast() }
            hazewasteCard.setOnClickListener { showToast() }
            crsCard.setOnClickListener { showToast() }
        }
    }

    private fun checkUserAccreditation() {
        val user = auth.currentUser
        if (user == null) {
            Log.e("COMP_Dashboard", "No logged-in user.")
            return
        }

        val userId = user.uid
        db.collection("accreditations")
            .whereEqualTo("uid", userId)
            .limit(1)
            .get()
            .addOnSuccessListener { querySnapshot ->
                if (!querySnapshot.isEmpty) {
                    isAccredited = true
                    Log.d("COMP_Dashboard", "✅ Accreditation found for user: $userId")
                } else {
                    isAccredited = false
                    Log.d("COMP_Dashboard", "⚠️ No accreditation found — showing dialog.")
                    val dialog = PCOVerificationDialogFragment()
                    dialog.show(childFragmentManager, "PCOVerificationDialog")
                }
                setupCardListeners()
            }
            .addOnFailureListener { e ->
                Log.e("COMP_Dashboard", "Error checking accreditation: ", e)
                Toast.makeText(requireContext(), "Failed to verify accreditation.", Toast.LENGTH_SHORT).show()
            }
    }
}<|MERGE_RESOLUTION|>--- conflicted
+++ resolved
@@ -6,21 +6,14 @@
 import android.view.LayoutInflater
 import android.view.View
 import android.view.ViewGroup
-<<<<<<< HEAD
 import android.widget.TextView
-=======
-import android.widget.ImageView
->>>>>>> ff55cfc0
 import android.widget.Toast
 import androidx.cardview.widget.CardView
-import androidx.core.view.GravityCompat
-import androidx.drawerlayout.widget.DrawerLayout
 import androidx.fragment.app.Fragment
 import androidx.navigation.fragment.findNavController
 import com.ecocp.capstoneenvirotrack.R
 import com.ecocp.capstoneenvirotrack.view.businesses.cnc.CncActivity
 import com.ecocp.capstoneenvirotrack.view.businesses.opms.OpmsActivity
-import com.google.android.material.navigation.NavigationView
 import com.google.firebase.auth.FirebaseAuth
 import com.google.firebase.firestore.FirebaseFirestore
 import java.util.*
@@ -36,13 +29,7 @@
     private lateinit var hazewasteCard: CardView
     private lateinit var pcoCard: CardView
     private lateinit var crsCard: CardView
-<<<<<<< HEAD
     private lateinit var greetingTextView: TextView
-=======
-    private lateinit var drawerLayout: DrawerLayout
-    private lateinit var navView: NavigationView
-    private lateinit var drawerMenu: ImageView
->>>>>>> ff55cfc0
 
     private var isAccredited = false
 
@@ -56,14 +43,12 @@
     override fun onViewCreated(view: View, savedInstanceState: Bundle?) {
         super.onViewCreated(view, savedInstanceState)
 
-        // Initialize views
         cncCard = view.findViewById(R.id.cnc_card)
         smrCard = view.findViewById(R.id.smr_card)
         opmsCard = view.findViewById(R.id.opms_card)
         hazewasteCard = view.findViewById(R.id.hazewaste_card)
         pcoCard = view.findViewById(R.id.pco_card)
         crsCard = view.findViewById(R.id.crs_card)
-<<<<<<< HEAD
         greetingTextView = view.findViewById(R.id.greeting_message)
 
         fetchGreetingMessage()
@@ -102,63 +87,6 @@
             in 0..11 -> "Good Morning"
             in 12..17 -> "Good Afternoon"
             else -> "Good Evening"
-=======
-        drawerLayout = view.findViewById(R.id.drawer_layout)
-        navView = view.findViewById(R.id.nav_view)
-        drawerMenu = view.findViewById(R.id.drawerMenu)
-
-        // Setup drawer menu toggle
-        drawerMenu.setOnClickListener {
-            if (drawerLayout.isDrawerOpen(GravityCompat.START)) {
-                drawerLayout.closeDrawer(GravityCompat.START)
-            } else {
-                drawerLayout.openDrawer(GravityCompat.START)
-            }
-        }
-
-        // Setup navigation view
-        setupNavigationView()
-
-        // Check user accreditation
-        checkUserAccreditation()
-    }
-
-    private fun setupNavigationView() {
-        navView.setNavigationItemSelectedListener { menuItem ->
-            when (menuItem.itemId) {
-                R.id.nav_modules -> {
-                    // Navigate to Modules fragment
-                    findNavController().navigate(R.id.action_pcoDashboard_to_modulesFragment)
-                    drawerLayout.closeDrawer(GravityCompat.START)
-                    true
-                }
-                R.id.nav_inbox -> {
-                    // Navigate to Inbox fragment
-                    findNavController().navigate(R.id.action_pcoDashboard_to_inboxFragment)
-                    drawerLayout.closeDrawer(GravityCompat.START)
-                    true
-                }
-                R.id.nav_feedback -> {
-                    // Navigate to Feedback fragment
-                    findNavController().navigate(R.id.action_pcoDashboard_to_feedbackFragment)
-                    drawerLayout.closeDrawer(GravityCompat.START)
-                    true
-                }
-                R.id.nav_service_providers -> {
-                    // Navigate to Service Providers fragment
-                    findNavController().navigate(R.id.action_pcoDashboard_to_serviceProvidersFragment)
-                    drawerLayout.closeDrawer(GravityCompat.START)
-                    true
-                }
-                R.id.nav_about_us -> {
-                    // Navigate to About Us fragment
-                    findNavController().navigate(R.id.action_pcoDashboard_to_aboutUsFragment)
-                    drawerLayout.closeDrawer(GravityCompat.START)
-                    true
-                }
-                else -> false
-            }
->>>>>>> ff55cfc0
         }
     }
 
