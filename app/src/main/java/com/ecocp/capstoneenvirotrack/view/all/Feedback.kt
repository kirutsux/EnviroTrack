--- conflicted
+++ resolved
@@ -6,28 +6,22 @@
 import android.view.LayoutInflater
 import android.view.View
 import android.view.ViewGroup
-import android.widget.*
+import android.widget.Button
+import android.widget.EditText
+import android.widget.ImageButton
+import android.widget.Toast
 import androidx.fragment.app.Fragment
 import androidx.navigation.fragment.findNavController
 import com.ecocp.capstoneenvirotrack.R
-<<<<<<< HEAD
-import com.google.firebase.auth.FirebaseAuth
-import com.google.firebase.firestore.FirebaseFirestore
-import java.text.SimpleDateFormat
-import java.util.*
-=======
 import com.google.firebase.Timestamp
 import com.google.firebase.auth.FirebaseAuth
 import com.google.firebase.firestore.FirebaseFirestore
->>>>>>> bae751a0
 
 class Feedback : Fragment() {
 
     private lateinit var btnBack: ImageButton
     private lateinit var btnPublish: Button
     private lateinit var etFeedback: EditText
-    private lateinit var tvCharCount: TextView
-    private val maxChars = 500
 
     private val db = FirebaseFirestore.getInstance()
     private val auth = FirebaseAuth.getInstance()
@@ -41,93 +35,28 @@
         btnBack = view.findViewById(R.id.btnBack)
         btnPublish = view.findViewById(R.id.btnPublish)
         etFeedback = view.findViewById(R.id.etFeedback)
-        tvCharCount = view.findViewById(R.id.tvCharCount)
 
-<<<<<<< HEAD
-        // 🔙 Back button navigation
-=======
         btnPublish.isEnabled = false
 
->>>>>>> bae751a0
         btnBack.setOnClickListener {
             findNavController().navigateUp()
         }
 
-<<<<<<< HEAD
-        // 📝 Character count + enable publish logic
-=======
->>>>>>> bae751a0
         etFeedback.addTextChangedListener(object : TextWatcher {
             override fun beforeTextChanged(s: CharSequence?, start: Int, count: Int, after: Int) {}
             override fun onTextChanged(s: CharSequence?, start: Int, before: Int, count: Int) {
-                val length = s?.length ?: 0
-                tvCharCount.text = "$length/$maxChars"
-                btnPublish.isEnabled = length in 1..maxChars
+                btnPublish.isEnabled = !s.isNullOrBlank()
             }
             override fun afterTextChanged(s: Editable?) {}
         })
 
-<<<<<<< HEAD
-        // ✅ Handle Publish Button
-        btnPublish.setOnClickListener {
-            val feedbackText = etFeedback.text.toString().trim()
-            if (feedbackText.isNotEmpty()) {
-                saveFeedbackToFirestore(feedbackText)
-            }
-=======
         btnPublish.setOnClickListener {
             submitFeedback()
->>>>>>> bae751a0
         }
 
         return view
     }
 
-<<<<<<< HEAD
-    // 🔥 Save feedback → feedback/{uid}/entries/{autoId}
-    private fun saveFeedbackToFirestore(feedback: String) {
-        val user = FirebaseAuth.getInstance().currentUser
-        if (user == null) {
-            Toast.makeText(requireContext(), "User not logged in", Toast.LENGTH_SHORT).show()
-            return
-        }
-
-        val uid = user.uid
-        val firestore = FirebaseFirestore.getInstance()
-
-        // Retrieve userType from users/{uid}
-        val userRef = firestore.collection("users").document(uid)
-        userRef.get().addOnSuccessListener { document ->
-            val userType = document.getString("userType") ?: "Unknown"
-
-            val timestamp = SimpleDateFormat("yyyy-MM-dd HH:mm:ss", Locale.getDefault()).format(Date())
-
-            val feedbackData = mapOf(
-                "message" to feedback,
-                "timestamp" to timestamp,
-                "userType" to userType,
-                "uid" to uid
-            )
-
-            // Save under feedback/{uid}/entries/{autoId}
-            firestore.collection("feedback")
-                .document(uid)
-                .collection("entries")
-                .add(feedbackData)
-                .addOnSuccessListener {
-                    Toast.makeText(requireContext(), "Feedback submitted successfully!", Toast.LENGTH_SHORT).show()
-                    etFeedback.text.clear()
-                    btnPublish.isEnabled = false
-                    findNavController().navigateUp()
-                }
-                .addOnFailureListener { e ->
-                    Toast.makeText(requireContext(), "Failed: ${e.message}", Toast.LENGTH_SHORT).show()
-                }
-
-        }.addOnFailureListener {
-            Toast.makeText(requireContext(), "Failed to retrieve user type", Toast.LENGTH_SHORT).show()
-        }
-=======
     private fun submitFeedback() {
         val feedbackText = etFeedback.text.toString().trim()
         val user = auth.currentUser
@@ -172,6 +101,5 @@
             .addOnFailureListener {
                 Toast.makeText(requireContext(), "Failed to retrieve user type.", Toast.LENGTH_SHORT).show()
             }
->>>>>>> bae751a0
     }
 }