package com.ecocp.capstoneenvirotrack.view.serviceprovider

import android.content.Context
import android.content.Intent
import android.os.Bundle
import android.view.LayoutInflater
import android.view.View
import android.view.ViewGroup
import android.widget.*
import androidx.fragment.app.Fragment
import com.ecocp.capstoneenvirotrack.R
import com.google.firebase.Timestamp
import com.google.firebase.auth.EmailAuthProvider
import com.google.firebase.auth.FirebaseAuth
import com.google.firebase.firestore.FirebaseFirestore
<<<<<<< HEAD
=======
import com.google.firebase.firestore.SetOptions
import com.google.firebase.Timestamp
>>>>>>> da5718cb

class SP_ChangepasswordFragment : Fragment() {

    private lateinit var etName: EditText
    private lateinit var etCompanyName: EditText
    private lateinit var etContactNumber: EditText
    private lateinit var etEmail: EditText
    private lateinit var etAddress: EditText
    private lateinit var etCurrentPassword: EditText
    private lateinit var etNewPassword: EditText
    private lateinit var etConfirmPassword: EditText
    private lateinit var btnUpdatePassword: Button
    private lateinit var tvLogin: TextView
    private lateinit var spinnerRole: Spinner

    private lateinit var auth: FirebaseAuth
    private lateinit var firestore: FirebaseFirestore

    override fun onCreateView(
        inflater: LayoutInflater,
        container: ViewGroup?,
        savedInstanceState: Bundle?
    ): View? {
        return inflater.inflate(R.layout.sp_changepassword_fragment, container, false)
    }

    override fun onViewCreated(view: View, savedInstanceState: Bundle?) {
        super.onViewCreated(view, savedInstanceState)

        auth = FirebaseAuth.getInstance()
        firestore = FirebaseFirestore.getInstance()

        etName = view.findViewById(R.id.etName)
        etCompanyName = view.findViewById(R.id.etCompanyName)
        etContactNumber = view.findViewById(R.id.etContactNumber)
        etEmail = view.findViewById(R.id.etEmail)
        etAddress = view.findViewById(R.id.etAddress)
        etCurrentPassword = view.findViewById(R.id.etCurrentPassword)
        etNewPassword = view.findViewById(R.id.etNewPassword)
        etConfirmPassword = view.findViewById(R.id.etConfirmPassword)
        btnUpdatePassword = view.findViewById(R.id.btnUpdatePassword)
        tvLogin = view.findViewById(R.id.tvLogin)
        spinnerRole = view.findViewById(R.id.spinnerRole)

        val roles = arrayOf("Transporter", "TSD Facility")
        val spinnerAdapter = ArrayAdapter(
            requireContext(),
            android.R.layout.simple_spinner_dropdown_item,
            roles
        )
        spinnerRole.adapter = spinnerAdapter

        // Pre-fill email if logged in
        auth.currentUser?.email?.let { etEmail.setText(it) }

        btnUpdatePassword.setOnClickListener {
            val selectedRole = spinnerRole.selectedItem.toString()
            val currentPassword = etCurrentPassword.text.toString().trim()
            val newPassword = etNewPassword.text.toString().trim()
            val confirmPassword = etConfirmPassword.text.toString().trim()

            if (currentPassword.isEmpty() || newPassword.isEmpty() || confirmPassword.isEmpty()) {
                Toast.makeText(requireContext(), "Please fill all fields", Toast.LENGTH_SHORT).show()
                return@setOnClickListener
            }

            if (newPassword != confirmPassword) {
                Toast.makeText(requireContext(), "New passwords do not match", Toast.LENGTH_SHORT).show()
                return@setOnClickListener
            }

            if (newPassword.length < 8) {
                Toast.makeText(requireContext(), "Password must be at least 8 characters long", Toast.LENGTH_SHORT).show()
                return@setOnClickListener
            }

            updatePassword(currentPassword, newPassword, selectedRole)
        }

        tvLogin.setOnClickListener {
            val intent = Intent(requireContext(), SPMainActivity::class.java)
            startActivity(intent)
            requireActivity().finish()
        }
    }

    private fun updatePassword(currentPassword: String, newPassword: String, selectedRole: String) {
        val user = auth.currentUser ?: run {
            Toast.makeText(requireContext(), "User not logged in", Toast.LENGTH_SHORT).show()
            return
        }

        val email = user.email ?: return
        val credential = EmailAuthProvider.getCredential(email, currentPassword)

        user.reauthenticate(credential)
            .addOnSuccessListener {
                user.updatePassword(newPassword)
                    .addOnSuccessListener {
<<<<<<< HEAD
                        val uid = user.uid

                        // Fetch existing data first to preserve profileImageUrl and createdAt
                        firestore.collection("service_providers").document(uid)
                            .get()
                            .addOnSuccessListener { document ->
                                val existingProfileUrl = document.getString("profileImageUrl")
                                val existingCreatedAt = document.getTimestamp("createdAt") ?: Timestamp.now()

                                val spData = mapOf(
                                    "uid" to uid,
                                    "name" to etName.text.toString().trim(),
                                    "companyName" to etCompanyName.text.toString().trim(),
                                    "contactNumber" to etContactNumber.text.toString().trim(),
                                    "email" to email,
                                    "location" to etAddress.text.toString().trim(),
                                    "role" to selectedRole,
                                    "status" to "approved",
                                    "password" to newPassword,
                                    "mustChangePassword" to false,
                                    "profileImageUrl" to existingProfileUrl,
                                    "createdAt" to existingCreatedAt
                                )

                                firestore.collection("service_providers").document(uid)
                                    .set(spData)
                                    .addOnSuccessListener {
                                        Toast.makeText(requireContext(), "Password changed successfully!", Toast.LENGTH_SHORT).show()

                                        // ✅ Save login session
                                        val prefs = requireContext().getSharedPreferences("user_prefs", Context.MODE_PRIVATE)
                                        prefs.edit()
                                            .putBoolean("isLoggedIn", true)
                                            .putString("userType", "service_provider")
                                            .apply()

                                        // ✅ Redirect to SP Dashboard
                                        val intent = Intent(requireContext(), SPMainActivity::class.java)
                                        intent.addFlags(
                                            Intent.FLAG_ACTIVITY_CLEAR_TOP or
                                                    Intent.FLAG_ACTIVITY_NEW_TASK or
                                                    Intent.FLAG_ACTIVITY_CLEAR_TASK
                                        )
                                        startActivity(intent)
                                        requireActivity().finish()
                                    }
                                    .addOnFailureListener { e ->
                                        Toast.makeText(requireContext(), "Failed to update Firestore: ${e.message}", Toast.LENGTH_SHORT).show()
                                    }
=======
                        val spData = mapOf(
                            "uid" to user.uid,
                            "name" to etName.text.toString().trim(),
                            "companyName" to etCompanyName.text.toString().trim(),
                            "contactNumber" to etContactNumber.text.toString().trim(),
                            "email" to email,
                            "location" to etAddress.text.toString().trim(),
                            "role" to selectedRole,
                            "password" to newPassword,
                            "status" to "approved",
                            "mustChangePassword" to false,
                            "lastUpdated" to Timestamp.now()
                        )

                        firestore.collection("service_providers").document(user.uid)
                            .set(spData, SetOptions.merge())
                            .addOnSuccessListener {
                                Toast.makeText(requireContext(), "Password updated and profile saved!", Toast.LENGTH_SHORT).show()
                                findNavController().navigate(R.id.action_SP_ChangepasswordFragment_to_serviceProviderDashboard)
>>>>>>> da5718cb
                            }
                            .addOnFailureListener { e ->
                                Toast.makeText(requireContext(), "Error fetching profile: ${e.message}", Toast.LENGTH_SHORT).show()
                            }
                    }
                    .addOnFailureListener { e ->
                        Toast.makeText(requireContext(), "Failed to update password: ${e.message}", Toast.LENGTH_SHORT).show()
                    }
            }
            .addOnFailureListener { e ->
                Toast.makeText(requireContext(), "Reauthentication failed: ${e.message}", Toast.LENGTH_SHORT).show()
            }
    }
}<|MERGE_RESOLUTION|>--- conflicted
+++ resolved
@@ -1,23 +1,18 @@
 package com.ecocp.capstoneenvirotrack.view.serviceprovider
 
-import android.content.Context
-import android.content.Intent
 import android.os.Bundle
 import android.view.LayoutInflater
 import android.view.View
 import android.view.ViewGroup
 import android.widget.*
 import androidx.fragment.app.Fragment
+import androidx.navigation.fragment.findNavController
 import com.ecocp.capstoneenvirotrack.R
-import com.google.firebase.Timestamp
 import com.google.firebase.auth.EmailAuthProvider
 import com.google.firebase.auth.FirebaseAuth
 import com.google.firebase.firestore.FirebaseFirestore
-<<<<<<< HEAD
-=======
 import com.google.firebase.firestore.SetOptions
 import com.google.firebase.Timestamp
->>>>>>> da5718cb
 
 class SP_ChangepasswordFragment : Fragment() {
 
@@ -70,7 +65,7 @@
         )
         spinnerRole.adapter = spinnerAdapter
 
-        // Pre-fill email if logged in
+        // Pre-fill email
         auth.currentUser?.email?.let { etEmail.setText(it) }
 
         btnUpdatePassword.setOnClickListener {
@@ -98,9 +93,7 @@
         }
 
         tvLogin.setOnClickListener {
-            val intent = Intent(requireContext(), SPMainActivity::class.java)
-            startActivity(intent)
-            requireActivity().finish()
+            findNavController().navigate(R.id.action_SP_ChangepasswordFragment_to_loginFragment)
         }
     }
 
@@ -117,57 +110,6 @@
             .addOnSuccessListener {
                 user.updatePassword(newPassword)
                     .addOnSuccessListener {
-<<<<<<< HEAD
-                        val uid = user.uid
-
-                        // Fetch existing data first to preserve profileImageUrl and createdAt
-                        firestore.collection("service_providers").document(uid)
-                            .get()
-                            .addOnSuccessListener { document ->
-                                val existingProfileUrl = document.getString("profileImageUrl")
-                                val existingCreatedAt = document.getTimestamp("createdAt") ?: Timestamp.now()
-
-                                val spData = mapOf(
-                                    "uid" to uid,
-                                    "name" to etName.text.toString().trim(),
-                                    "companyName" to etCompanyName.text.toString().trim(),
-                                    "contactNumber" to etContactNumber.text.toString().trim(),
-                                    "email" to email,
-                                    "location" to etAddress.text.toString().trim(),
-                                    "role" to selectedRole,
-                                    "status" to "approved",
-                                    "password" to newPassword,
-                                    "mustChangePassword" to false,
-                                    "profileImageUrl" to existingProfileUrl,
-                                    "createdAt" to existingCreatedAt
-                                )
-
-                                firestore.collection("service_providers").document(uid)
-                                    .set(spData)
-                                    .addOnSuccessListener {
-                                        Toast.makeText(requireContext(), "Password changed successfully!", Toast.LENGTH_SHORT).show()
-
-                                        // ✅ Save login session
-                                        val prefs = requireContext().getSharedPreferences("user_prefs", Context.MODE_PRIVATE)
-                                        prefs.edit()
-                                            .putBoolean("isLoggedIn", true)
-                                            .putString("userType", "service_provider")
-                                            .apply()
-
-                                        // ✅ Redirect to SP Dashboard
-                                        val intent = Intent(requireContext(), SPMainActivity::class.java)
-                                        intent.addFlags(
-                                            Intent.FLAG_ACTIVITY_CLEAR_TOP or
-                                                    Intent.FLAG_ACTIVITY_NEW_TASK or
-                                                    Intent.FLAG_ACTIVITY_CLEAR_TASK
-                                        )
-                                        startActivity(intent)
-                                        requireActivity().finish()
-                                    }
-                                    .addOnFailureListener { e ->
-                                        Toast.makeText(requireContext(), "Failed to update Firestore: ${e.message}", Toast.LENGTH_SHORT).show()
-                                    }
-=======
                         val spData = mapOf(
                             "uid" to user.uid,
                             "name" to etName.text.toString().trim(),
@@ -186,11 +128,10 @@
                             .set(spData, SetOptions.merge())
                             .addOnSuccessListener {
                                 Toast.makeText(requireContext(), "Password updated and profile saved!", Toast.LENGTH_SHORT).show()
-                                findNavController().navigate(R.id.action_SP_ChangepasswordFragment_to_serviceProviderDashboard)
->>>>>>> da5718cb
+                                findNavController().navigate(R.id.action_SP_ChangepasswordFragment_to_SP_Dashboard)
                             }
                             .addOnFailureListener { e ->
-                                Toast.makeText(requireContext(), "Error fetching profile: ${e.message}", Toast.LENGTH_SHORT).show()
+                                Toast.makeText(requireContext(), "Error saving profile: ${e.message}", Toast.LENGTH_SHORT).show()
                             }
                     }
                     .addOnFailureListener { e ->
