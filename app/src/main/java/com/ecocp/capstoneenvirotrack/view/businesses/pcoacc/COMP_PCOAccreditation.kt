--- conflicted
+++ resolved
@@ -1,242 +1,3 @@
-<<<<<<< HEAD
-// package com.ecocp.capstoneenvirotrack.view.businesses
-//
-// import android.app.Activity
-// import android.app.ProgressDialog
-// import android.content.Intent
-// import android.net.Uri
-// import android.os.Bundle
-// import android.provider.OpenableColumns
-// import android.view.LayoutInflater
-// import android.view.View
-// import android.view.ViewGroup
-// import android.widget.*
-// import androidx.fragment.app.Fragment
-// import com.ecocp.capstoneenvirotrack.R
-// import com.google.firebase.auth.FirebaseAuth
-// import com.google.firebase.firestore.FirebaseFirestore
-// import com.google.firebase.storage.FirebaseStorage
-// import java.util.*
-//
-// class COMP_PCOAccreditation : Fragment() {
-//
-//     private lateinit var fullName: EditText
-//     private lateinit var positionDesignation: EditText
-//     private lateinit var accreditationNumber: EditText
-//     private lateinit var companyAffiliationSpinner: Spinner
-//     private lateinit var educationalBackground: EditText
-//     private lateinit var experienceInEnvManagement: EditText
-//     private lateinit var uploadCertificateButton: Button
-//     private lateinit var uploadGovernmentIDButton: Button
-//     private lateinit var uploadTrainingCertificateButton: Button
-//     private lateinit var submitApplicationButton: Button
-//     private lateinit var progressDialog: ProgressDialog
-//     private lateinit var backButton: ImageView
-//
-//     private var certificateUri: Uri? = null
-//     private var governmentIdUri: Uri? = null
-//     private var trainingCertUri: Uri? = null
-//
-//     private val storage = FirebaseStorage.getInstance()
-//     private val firestore = FirebaseFirestore.getInstance()
-//     private val auth = FirebaseAuth.getInstance()
-//
-//     companion object {
-//         private const val PICK_CERTIFICATE_REQUEST = 1
-//         private const val PICK_GOV_ID_REQUEST = 2
-//         private const val PICK_TRAINING_CERT_REQUEST = 3
-//     }
-//
-//     override fun onCreateView(
-//         inflater: LayoutInflater, container: ViewGroup?,
-//         savedInstanceState: Bundle?
-//     ): View {
-//         val view = inflater.inflate(R.layout.fragment_comp_pco_accreditation, container, false)
-//
-//         fullName = view.findViewById(R.id.fullName)
-//         positionDesignation = view.findViewById(R.id.positionDesignation)
-//         accreditationNumber = view.findViewById(R.id.accreditationNumber)
-//         companyAffiliationSpinner = view.findViewById(R.id.companyAffiliationSpinner)
-//         educationalBackground = view.findViewById(R.id.educationalBackground)
-//         experienceInEnvManagement = view.findViewById(R.id.experienceInEnvManagement)
-//         uploadCertificateButton = view.findViewById(R.id.uploadCertificateButton)
-//         uploadGovernmentIDButton = view.findViewById(R.id.uploadGovernmentIDButton)
-//         uploadTrainingCertificateButton = view.findViewById(R.id.uploadTrainingCertificateButton)
-//         submitApplicationButton = view.findViewById(R.id.submitApplicationButton)
-//         backButton = view.findViewById(R.id.backButton)
-//
-//         // ✅ Back button returns to previous fragment
-//         backButton.setOnClickListener {
-//             requireActivity().supportFragmentManager.popBackStack()
-//         }
-//
-//         progressDialog = ProgressDialog(requireContext()).apply {
-//             setMessage("Submitting Application...")
-//             setCancelable(false)
-//         }
-//
-//         setupCompanyAffiliationSpinner()
-//         setupButtonListeners()
-//
-//         return view
-//     }
-//
-//     private fun setupCompanyAffiliationSpinner() {
-//         val companies = arrayOf("Select Company", "ABC Corp", "XYZ Industries", "Green Earth Ltd.")
-//         val adapter = ArrayAdapter(requireContext(), android.R.layout.simple_spinner_item, companies)
-//         adapter.setDropDownViewResource(android.R.layout.simple_spinner_dropdown_item)
-//         companyAffiliationSpinner.adapter = adapter
-//     }
-//
-//     private fun setupButtonListeners() {
-//         uploadCertificateButton.setOnClickListener { openFileChooser(PICK_CERTIFICATE_REQUEST) }
-//         uploadGovernmentIDButton.setOnClickListener { openFileChooser(PICK_GOV_ID_REQUEST) }
-//         uploadTrainingCertificateButton.setOnClickListener { openFileChooser(PICK_TRAINING_CERT_REQUEST) }
-//
-//         submitApplicationButton.setOnClickListener {
-//             if (validateInputs()) uploadFilesAndSaveData()
-//         }
-//     }
-//
-//     private fun openFileChooser(requestCode: Int) {
-//         val intent = Intent(Intent.ACTION_GET_CONTENT).apply {
-//             type = "application/pdf"
-//         }
-//         startActivityForResult(intent, requestCode)
-//     }
-//
-//     override fun onActivityResult(requestCode: Int, resultCode: Int, data: Intent?) {
-//         super.onActivityResult(requestCode, resultCode, data)
-//         if (resultCode == Activity.RESULT_OK && data?.data != null) {
-//             val uri = data.data
-//             val fileName = getFileNameFromUri(uri)
-//
-//             when (requestCode) {
-//                 PICK_CERTIFICATE_REQUEST -> {
-//                     certificateUri = uri
-//                     uploadCertificateButton.text = fileName ?: "Certificate Selected"
-//                 }
-//                 PICK_GOV_ID_REQUEST -> {
-//                     governmentIdUri = uri
-//                     uploadGovernmentIDButton.text = fileName ?: "Government ID Selected"
-//                 }
-//                 PICK_TRAINING_CERT_REQUEST -> {
-//                     trainingCertUri = uri
-//                     uploadTrainingCertificateButton.text = fileName ?: "Training Certificate Selected"
-//                 }
-//             }
-//         }
-//     }
-//
-//     private fun getFileNameFromUri(uri: Uri?): String? {
-//         uri ?: return null
-//         var name: String? = null
-//         val cursor = requireContext().contentResolver.query(uri, null, null, null, null)
-//         cursor?.use {
-//             if (it.moveToFirst()) {
-//                 val nameIndex = it.getColumnIndex(OpenableColumns.DISPLAY_NAME)
-//                 if (nameIndex >= 0) name = it.getString(nameIndex)
-//             }
-//         }
-//         return name
-//     }
-//
-//     private fun validateInputs(): Boolean {
-//         if (fullName.text.isEmpty() ||
-//             positionDesignation.text.isEmpty() ||
-//             educationalBackground.text.isEmpty() ||
-//             experienceInEnvManagement.text.isEmpty() ||
-//             companyAffiliationSpinner.selectedItemPosition == 0
-//         ) {
-//             Toast.makeText(requireContext(), "Please fill in all required fields.", Toast.LENGTH_SHORT).show()
-//             return false
-//         }
-//         if (certificateUri == null || governmentIdUri == null || trainingCertUri == null) {
-//             Toast.makeText(requireContext(), "Please upload all required documents.", Toast.LENGTH_SHORT).show()
-//             return false
-//         }
-//         return true
-//     }
-//
-//     private fun uploadFilesAndSaveData() {
-//         val uid = auth.currentUser?.uid ?: return
-//         progressDialog.show()
-//
-//         val accreditationId = UUID.randomUUID().toString()
-//         val userFolderRef = storage.reference.child("accreditations/$uid/$accreditationId")
-//
-//         val certificateRef = userFolderRef.child("certificate.pdf")
-//         val govIdRef = userFolderRef.child("government_id.pdf")
-//         val trainingCertRef = userFolderRef.child("training_certificate.pdf")
-//
-//         certificateRef.putFile(certificateUri!!)
-//             .continueWithTask { certificateRef.downloadUrl }
-//             .addOnSuccessListener { certificateUrl ->
-//                 govIdRef.putFile(governmentIdUri!!)
-//                     .continueWithTask { govIdRef.downloadUrl }
-//                     .addOnSuccessListener { govIdUrl ->
-//                         trainingCertRef.putFile(trainingCertUri!!)
-//                             .continueWithTask { trainingCertRef.downloadUrl }
-//                             .addOnSuccessListener { trainingCertUrl ->
-//                                 saveAccreditationData(
-//                                     uid,
-//                                     accreditationId,
-//                                     certificateUrl.toString(),
-//                                     govIdUrl.toString(),
-//                                     trainingCertUrl.toString()
-//                                 )
-//                             }
-//                     }
-//             }
-//             .addOnFailureListener {
-//                 progressDialog.dismiss()
-//                 Toast.makeText(requireContext(), "Upload failed: ${it.message}", Toast.LENGTH_SHORT).show()
-//             }
-//     }
-//
-//     private fun saveAccreditationData(
-//         uid: String,
-//         accreditationId: String,
-//         certUrl: String,
-//         govIdUrl: String,
-//         trainingUrl: String
-//     ) {
-//         val data = hashMapOf(
-//             "accreditationId" to accreditationId,
-//             "fullName" to fullName.text.toString(),
-//             "positionDesignation" to positionDesignation.text.toString(),
-//             "accreditationNumber" to accreditationNumber.text.toString(),
-//             "companyAffiliation" to companyAffiliationSpinner.selectedItem.toString(),
-//             "educationalBackground" to educationalBackground.text.toString(),
-//             "experienceInEnvManagement" to experienceInEnvManagement.text.toString(),
-//             "certificateUrl" to certUrl,
-//             "governmentIdUrl" to govIdUrl,
-//             "trainingCertificateUrl" to trainingUrl,
-//             "uid" to uid,
-//             "timestamp" to System.currentTimeMillis()
-//         )
-//
-//         firestore.collection("accreditations")
-//             .document(accreditationId)
-//             .set(data)
-//             .addOnSuccessListener {
-//                 progressDialog.dismiss()
-//                 Toast.makeText(requireContext(), "Application submitted successfully!", Toast.LENGTH_LONG).show()
-//
-//                 // ✅ Navigate to COMP_PCO Fragment instead of Activity
-//                 val compPCOFragment = COMP_PCO()
-//                 requireActivity().supportFragmentManager.beginTransaction()
-//                     .replace(R.id.nav_host_fragment, compPCOFragment)
-//                     .addToBackStack(null)
-//                     .commit()
-//             }
-//             .addOnFailureListener {
-//                 progressDialog.dismiss()
-//                 Toast.makeText(requireContext(), "Failed to save application: ${it.message}", Toast.LENGTH_SHORT).show()
-//             }
-//     }
-// }
-=======
 package com.ecocp.capstoneenvirotrack.view.businesses.pcoacc
 
 import android.app.Activity
@@ -466,5 +227,4 @@
                 Toast.makeText(requireContext(), "Failed to save application: ${it.message}", Toast.LENGTH_SHORT).show()
             }
     }
-}
->>>>>>> a75fbc58
+}