--- conflicted
+++ resolved
@@ -1,21 +1,19 @@
 package com.ecocp.capstoneenvirotrack.view.emb.all
 
+import android.content.Intent
 import android.os.Bundle
+import android.util.Log
 import android.view.LayoutInflater
 import android.view.View
 import android.view.ViewGroup
 import android.widget.ImageView
 import android.widget.TextView
 import androidx.cardview.widget.CardView
-import androidx.core.view.GravityCompat
 import androidx.drawerlayout.widget.DrawerLayout
 import androidx.fragment.app.Fragment
 import androidx.navigation.NavOptions
 import androidx.navigation.fragment.findNavController
 import com.ecocp.capstoneenvirotrack.R
-<<<<<<< HEAD
-import com.ecocp.capstoneenvirotrack.view.emb.notifications.EMBNotificationsFragment
-=======
 import com.ecocp.capstoneenvirotrack.view.businesses.opms.OpmsActivity
 import com.ecocp.capstoneenvirotrack.view.emb.cnc.embcncactivity
 import com.ecocp.capstoneenvirotrack.view.emb.crs.EmbcrsActivity
@@ -25,51 +23,54 @@
 import com.ecocp.capstoneenvirotrack.view.emb.pcoacc.EmbpcoActivity
 import com.ecocp.capstoneenvirotrack.view.emb.smr.EmbSmrActivity
 import com.google.android.material.navigation.NavigationView
->>>>>>> 0681e73f
 import com.google.firebase.auth.FirebaseAuth
 import com.google.firebase.firestore.FirebaseFirestore
 import java.util.Calendar
 
 class EMB_Dashboard : Fragment() {
 
+    private val db = FirebaseFirestore.getInstance()
     private val auth = FirebaseAuth.getInstance()
-    private val db = FirebaseFirestore.getInstance()
 
+    private lateinit var cncCard: CardView
+    private lateinit var smrCard: CardView
+    private lateinit var opmsCard: CardView
+    private lateinit var hazewasteCard: CardView
+    private lateinit var crsCard: CardView
+    private lateinit var pcoCard: CardView
     private lateinit var greetingTextView: TextView
     private lateinit var notificationIcon: ImageView
     private lateinit var drawerLayout: DrawerLayout
+    private lateinit var navView: NavigationView
     private lateinit var drawerMenu: ImageView
 
-    private lateinit var cncCard: CardView
-    private lateinit var opmsCard: CardView
-    private lateinit var crsCard: CardView
-    private lateinit var pcoCard: CardView
-
     override fun onCreateView(
-        inflater: LayoutInflater, container: ViewGroup?, savedInstanceState: Bundle?
-    ): View? {
+        inflater: LayoutInflater,
+        container: ViewGroup?,
+        savedInstanceState: Bundle?
+    ): View {
         return inflater.inflate(R.layout.emb_dashboard, container, false)
     }
 
     override fun onViewCreated(view: View, savedInstanceState: Bundle?) {
         super.onViewCreated(view, savedInstanceState)
 
+        cncCard = view.findViewById(R.id.cnc_card)
+        smrCard = view.findViewById(R.id.smr_card)
+        opmsCard = view.findViewById(R.id.opms_card)
+        hazewasteCard = view.findViewById(R.id.hazewaste_card)
+        crsCard = view.findViewById(R.id.crs_card)
+        pcoCard = view.findViewById(R.id.pco_card)
         greetingTextView = view.findViewById(R.id.greeting_message)
         notificationIcon = view.findViewById(R.id.emb_notification_icon)
         drawerLayout = view.findViewById(R.id.drawer_layout)
+        navView = view.findViewById(R.id.nav_view)
         drawerMenu = view.findViewById(R.id.drawerMenu)
 
-        cncCard = view.findViewById(R.id.cnc_card)
-        opmsCard = view.findViewById(R.id.opms_card)
-        crsCard = view.findViewById(R.id.crs_card)
-        pcoCard = view.findViewById(R.id.pco_card)
+        notificationIcon = view.findViewById(R.id.emb_notification_icon)
 
         fetchGreetingMessage()
-        setupDrawer()
         setupNotificationIcon()
-<<<<<<< HEAD
-        setupCardClicks()
-=======
 
         val navController = findNavController()
 
@@ -96,67 +97,36 @@
         crsCard.setOnClickListener {
             startActivity(Intent(requireContext(), EmbcrsActivity::class.java))
         }
->>>>>>> 0681e73f
     }
 
+    // ---------------- GREETING -----------------
     private fun fetchGreetingMessage() {
         val user = auth.currentUser ?: return
-        db.collection("users").document(user.uid).get()
-            .addOnSuccessListener { doc ->
-                val name = doc.getString("firstName") ?: "Officer"
-                greetingTextView.text = "Hi $name! ${getTimeBasedGreeting()}"
+        val userId = user.uid
+
+        db.collection("users").document(userId).get()
+            .addOnSuccessListener { document ->
+                val firstName = document.getString("firstName") ?: "User"
+                greetingTextView.text = "Hi $firstName! ${getTimeBasedGreeting()}"
             }
-            .addOnFailureListener {
-                greetingTextView.text = "Hi Officer! ${getTimeBasedGreeting()}"
+            .addOnFailureListener { e ->
+                Log.e("EMB_Dashboard", "Error fetching user name: ", e)
+                greetingTextView.text = "Hi there! ${getTimeBasedGreeting()}"
             }
     }
 
     private fun getTimeBasedGreeting(): String {
-        return when (Calendar.getInstance().get(Calendar.HOUR_OF_DAY)) {
+        val hour = Calendar.getInstance().get(Calendar.HOUR_OF_DAY)
+        return when (hour) {
             in 0..11 -> "Good Morning"
             in 12..17 -> "Good Afternoon"
             else -> "Good Evening"
         }
     }
 
-    private fun setupDrawer() {
-        drawerMenu.setOnClickListener {
-            drawerLayout.openDrawer(GravityCompat.START)
-        }
-    }
-
+    // ---------------- NOTIFICATIONS -----------------
     private fun setupNotificationIcon() {
         notificationIcon.setOnClickListener {
-<<<<<<< HEAD
-            val fragment = EMBNotificationsFragment()
-            parentFragmentManager.beginTransaction()
-                .setCustomAnimations(
-                    R.anim.slide_in_left,
-                    R.anim.slide_out_right,
-                    R.anim.slide_in_right,
-                    R.anim.slide_out_left
-                )
-                .replace(R.id.nav_host_fragment_emb, fragment)
-                .addToBackStack(null)
-                .commit()
-        }
-    }
-
-    private fun setupCardClicks() {
-        val navController = findNavController()
-
-        cncCard.setOnClickListener {
-            navController.navigate(R.id.action_embDashboard_to_embCNCFragment)
-        }
-        opmsCard.setOnClickListener {
-            navController.navigate(R.id.action_embDashboard_to_embOPMSFragment)
-        }
-        crsCard.setOnClickListener {
-            navController.navigate(R.id.action_embDashboard_to_embCRSFragment)
-        }
-        pcoCard.setOnClickListener {
-            navController.navigate(R.id.action_embDashboard_to_embPCOFragment)
-=======
             // Use NavController to navigate to NotificationsFragment
             val navController = findNavController() // if inside a fragment
             // OR: requireActivity().findNavController(R.id.nav_host_fragment) if inside activity
@@ -173,7 +143,6 @@
                 .build()
             navController.navigate(R.id.action_embDashboard_to_embnotificationsFragment, bundle, options)
 
->>>>>>> 0681e73f
         }
     }
 }