package com.ecocp.capstoneenvirotrack.view

import android.content.Context
import android.net.Uri
import android.os.Build
import android.os.Bundle
import android.util.Log
import android.widget.Toast
import androidx.appcompat.app.AppCompatActivity
import androidx.navigation.NavController
import androidx.navigation.fragment.NavHostFragment
import androidx.navigation.ui.AppBarConfiguration
import androidx.navigation.ui.navigateUp
import androidx.navigation.ui.setupActionBarWithNavController
import com.ecocp.capstoneenvirotrack.R
import com.google.firebase.FirebaseApp
import com.google.firebase.appcheck.FirebaseAppCheck
import com.google.firebase.appcheck.playintegrity.PlayIntegrityAppCheckProviderFactory
import com.google.firebase.auth.EmailAuthProvider
import com.google.firebase.auth.FirebaseAuth

class MainActivity : AppCompatActivity() {
    private lateinit var auth: FirebaseAuth
    private lateinit var navController: NavController
    private lateinit var appBarConfiguration: AppBarConfiguration // For more advanced Toolbar setup

    override fun onCreate(savedInstanceState: Bundle?) {
        super.onCreate(savedInstanceState)
        setContentView(R.layout.activity_main)
<<<<<<< HEAD
=======

>>>>>>> 16442c5c
        FirebaseApp.initializeApp(this)
        val firebaseAppCheck = FirebaseAppCheck.getInstance()
        firebaseAppCheck.installAppCheckProviderFactory(
            PlayIntegrityAppCheckProviderFactory.getInstance()
        )
<<<<<<< HEAD
=======


>>>>>>> 16442c5c
        auth = FirebaseAuth.getInstance()

        val navHostFragment =
            supportFragmentManager.findFragmentById(R.id.nav_host_fragment) as NavHostFragment

        navController = navHostFragment.navController
        Log.d("MainActivity", "NavController initialized from NavHostFragment in XML.")

        appBarConfiguration = AppBarConfiguration(navController.graph)

        handleDeepLink()
    }

    private fun handleDeepLink() {
        val intentData: Uri? = intent?.data
        if (intentData != null) {
            val emailLink = intentData.toString()
            Log.d("MainActivity", "Deep link received: $emailLink")
            // Check if the user is already signed in when the app is opened via link
            if (auth.isSignInWithEmailLink(emailLink)) {
                val email = getEmailFromPreferences() // Retrieve the stored email
                if (email != null) {
                    if (auth.currentUser != null) {
                        // User is already signed in (maybe with another provider), link this email
                        Log.d("MainActivity", "Linking email to existing user.")
                        linkEmailToExistingUser(email, emailLink)
                    } else {
                        // User is not signed in, sign them in with the email link
                        Log.d("MainActivity", "Signing in with email link.")
                        verifySignInLink(email, emailLink)
                    }
                } else {
                    Log.w("MainActivity", "Email for link sign-in not found in preferences.")
                    Toast.makeText(this, "Email for sign-in link not found. Please try sending the link again.", Toast.LENGTH_LONG).show()
                }
            } else {
                Log.d("MainActivity", "Intent data is not a sign-in email link.")
            }
        }
    }


    private fun verifySignInLink(email: String, emailLink: String) {
        auth.signInWithEmailLink(email, emailLink)
            .addOnCompleteListener { task ->
                if (task.isSuccessful) {
                    Log.d("FirebaseAuth", "Successfully signed in with email link!")
                    Toast.makeText(this, "Sign-in successful!", Toast.LENGTH_SHORT).show()
                    // Clear the stored email after successful sign-in
                    clearEmailFromPreferences()
                    try {
                        // Check current destination to avoid unnecessary navigation if already there
                        if (navController.currentDestination?.id != R.id.embDashboard) {
                            navController.navigate(R.id.embDashboard) // Or your main app screen
                            Log.d("Navigation", "Navigated to embDashboard after email link sign-in.")
                        } else {
                            Log.d("Navigation", "Already at embDashboard. No navigation needed.")
                        }
                    } catch (e: Exception) { // Catch broader exceptions for navigation
                        Log.e("Navigation", "Failed to navigate after email link sign-in", e)
                        Toast.makeText(this, "Navigation failed, please try again", Toast.LENGTH_SHORT).show()
                    }
                } else {
                    Log.e("FirebaseAuth", "Error signing in with email link: ${task.exception?.message}", task.exception)
                    Toast.makeText(this, "Sign-in failed: ${task.exception?.message}", Toast.LENGTH_LONG).show()
                }
            }
    }

    private fun linkEmailToExistingUser(email: String, emailLink: String) {
        val credential = EmailAuthProvider.getCredentialWithLink(email, emailLink)
        auth.currentUser?.linkWithCredential(credential)
            ?.addOnCompleteListener { task ->
                if (task.isSuccessful) {
                    Log.d("FirebaseAuth", "Successfully linked email authentication!")
                    Toast.makeText(this, "Email linked to account!", Toast.LENGTH_SHORT).show()
                    clearEmailFromPreferences()
                    try {
                        if (navController.currentDestination?.id != R.id.embDashboard) {
                            navController.navigate(R.id.embDashboard) // Or your main app screen
                            Log.d("Navigation", "Navigated to embDashboard after email link.")
                        } else {
                            Log.d("Navigation", "Already at embDashboard. No navigation needed.")
                        }
                    } catch (e: Exception) {
                        Log.e("Navigation", "Failed to navigate after email link", e)
                        Toast.makeText(this, "Navigation failed, please try again", Toast.LENGTH_SHORT).show()
                    }
                } else {
                    Log.e("FirebaseAuth", "Error linking email authentication: ${task.exception?.message}", task.exception)
                    Toast.makeText(this, "Failed to link email: ${task.exception?.message}", Toast.LENGTH_LONG).show()
                }
            }
    }

    private fun getEmailFromPreferences(): String? {
        val sharedPref = getSharedPreferences("AuthPrefs", Context.MODE_PRIVATE)
        return sharedPref.getString("user_email_for_link", null) // Use a more specific key
    }

    // It's good practice to clear the email once it's used or no longer needed
    private fun clearEmailFromPreferences() {
        val sharedPref = getSharedPreferences("AuthPrefs", Context.MODE_PRIVATE)
        with(sharedPref.edit()) {
            remove("user_email_for_link")
            apply()
        }
    }


    // Handle Up button press with NavController and AppBarConfiguration
    override fun onSupportNavigateUp(): Boolean {
        return navController.navigateUp() || super.onSupportNavigateUp()
    }
}
<|MERGE_RESOLUTION|>--- conflicted
+++ resolved
@@ -27,20 +27,14 @@
     override fun onCreate(savedInstanceState: Bundle?) {
         super.onCreate(savedInstanceState)
         setContentView(R.layout.activity_main)
-<<<<<<< HEAD
-=======
 
->>>>>>> 16442c5c
         FirebaseApp.initializeApp(this)
         val firebaseAppCheck = FirebaseAppCheck.getInstance()
         firebaseAppCheck.installAppCheckProviderFactory(
             PlayIntegrityAppCheckProviderFactory.getInstance()
         )
-<<<<<<< HEAD
-=======
 
 
->>>>>>> 16442c5c
         auth = FirebaseAuth.getInstance()
 
         val navHostFragment =
