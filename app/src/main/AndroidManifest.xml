--- conflicted
+++ resolved
@@ -33,22 +33,6 @@
         <!-- Service Provider Dashboard -->
         <activity
             android:name=".view.serviceprovider.ServiceProvider_Dashboard"
-<<<<<<< HEAD
-            android:exported="false" />
-
-        <!-- Welcome Page (Launcher) -->
-        <activity
-            android:name=".view.WelcomePage"
-            android:exported="true">
-            <intent-filter>
-                <action android:name="android.intent.action.MAIN" />
-                <category android:name="android.intent.category.LAUNCHER" />
-            </intent-filter>
-        </activity>
-
-            android:name=".WelcomePage"
-=======
->>>>>>> bb63250a
             android:exported="false" />
 
         <!-- Welcome Page (Launcher) -->
