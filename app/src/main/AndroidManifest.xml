<?xml version="1.0" encoding="utf-8"?>
<manifest xmlns:android="http://schemas.android.com/apk/res/android"
    xmlns:tools="http://schemas.android.com/tools"
    tools:node="merge">

    <application
        android:allowBackup="true"
        android:dataExtractionRules="@xml/data_extraction_rules"
        android:fullBackupContent="@xml/backup_rules"
        android:icon="@mipmap/ic_launcher"
        android:label="@string/app_name"
        android:roundIcon="@mipmap/ic_launcher_round"
        android:supportsRtl="true"
        android:theme="@style/Theme.CapstoneEnviroTrack"
        tools:targetApi="31">
        <activity
<<<<<<< HEAD
            android:name=".businesses.COMP_PCOAccreditation"
            android:exported="false" />
        <!-- The Main Activity (App Entry Point) -->
        <activity
            android:name=".MainActivity"
=======
            android:name=".SelectUserType"
>>>>>>> 4efbf13b
            android:exported="true">
            <intent-filter>
                <action android:name="android.intent.action.MAIN" />
                <category android:name="android.intent.category.LAUNCHER" />
            </intent-filter>
        </activity>

        <!-- Main Activity -->
        <activity
            android:name=".MainActivity"
            android:exported="true" /> <!-- Service Provider Dashboard -->
        <activity
            android:name=".serviceprovider.ServiceProvider_Dashboard"
            android:exported="false" /> <!-- Welcome Page -->
        <activity
            android:name=".WelcomePage"
            android:exported="false" /> <!-- PCO Registration -->
        <activity
            android:name=".businesses.COMP_PCORegistration"
            android:exported="false" />
    </application>

</manifest><|MERGE_RESOLUTION|>--- conflicted
+++ resolved
@@ -14,15 +14,7 @@
         android:theme="@style/Theme.CapstoneEnviroTrack"
         tools:targetApi="31">
         <activity
-<<<<<<< HEAD
-            android:name=".businesses.COMP_PCOAccreditation"
-            android:exported="false" />
-        <!-- The Main Activity (App Entry Point) -->
-        <activity
-            android:name=".MainActivity"
-=======
             android:name=".SelectUserType"
->>>>>>> 4efbf13b
             android:exported="true">
             <intent-filter>
                 <action android:name="android.intent.action.MAIN" />
