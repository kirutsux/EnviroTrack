--- conflicted
+++ resolved
@@ -15,12 +15,6 @@
         android:theme="@style/Theme.CapstoneEnviroTrack"
         android:usesCleartextTraffic="true"
         tools:targetApi="31">
-<<<<<<< HEAD
-
-        <!-- ✅ MainActivity is now the launcher -->
-        <activity
-            android:name=".view.MainActivity"
-=======
         <activity
             android:name=".view.businesses.opms.OpmsActivity"
             android:exported="false" />
@@ -29,28 +23,10 @@
         <!-- The NavHostFragment's graph will have WelcomeFragment as its startDestination -->
         <activity
             android:name=".view.all.MainActivity"
->>>>>>> a75fbc58
             android:exported="true"
             android:theme="@style/Theme.CapstoneEnviroTrack">
             <intent-filter>
                 <action android:name="android.intent.action.MAIN" />
-<<<<<<< HEAD
-                <category android:name="android.intent.category.LAUNCHER" />
-            </intent-filter>
-        </activity>
-
-        <!-- Optional: keep TestActivity for testing, but not as launcher -->
-        <activity
-            android:name=".view.serviceprovider.TestActivity"
-            android:exported="false"
-            android:theme="@style/Theme.CapstoneEnviroTrack" />
-
-        <!-- Select User Type Activity -->
-        <activity
-            android:name=".model.SelectUserType"
-            android:exported="false" />
-
-=======
 
                 <category android:name="android.intent.category.LAUNCHER" />
             </intent-filter>
@@ -58,7 +34,6 @@
         <activity
             android:name=".model.SelectUserType"
             android:exported="false" />
->>>>>>> a75fbc58
     </application>
 
 </manifest>