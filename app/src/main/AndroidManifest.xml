<?xml version="1.0" encoding="utf-8"?>
<manifest xmlns:android="http://schemas.android.com/apk/res/android"
    xmlns:tools="http://schemas.android.com/tools">

    <uses-permission android:name="android.permission.INTERNET" />
    <uses-permission android:name="android.permission.READ_EXTERNAL_STORAGE" />

    <application
        android:name=".MyApplication"
        android:allowBackup="true"
        android:dataExtractionRules="@xml/data_extraction_rules"
        android:enableOnBackInvokedCallback="true"
        android:fullBackupContent="@xml/backup_rules"
        android:icon="@drawable/logo"
        android:label="@string/app_name"
        android:roundIcon="@drawable/logo"
        android:supportsRtl="true"
        android:theme="@style/Theme.CapstoneEnviroTrack"
        android:usesCleartextTraffic="true"
        tools:targetApi="31">
        <activity
<<<<<<< HEAD
            android:name=".view.emb.all.EMB_MainActivity"
            android:exported="false" />
=======
            android:name=".view.emb.hwms.EmbhwmsActivity"
            android:exported="false"
            android:theme="@style/Theme.CapstoneEnviroTrack" />

        <service
            android:name=".service.EnviroTrackMessagingService"
            android:exported="false">
            <intent-filter>
                <action android:name="com.google.firebase.MESSAGING_EVENT" />
            </intent-filter>
        </service>

>>>>>>> 0681e73f
        <activity
            android:name=".view.businesses.smr.SmrActivity"
            android:exported="false"
            android:theme="@style/Theme.CapstoneEnviroTrack" />
        <activity
            android:name=".view.emb.crs.EmbcrsActivity"
            android:exported="false"
            android:theme="@style/Theme.CapstoneEnviroTrack" />
        <activity
            android:name=".view.emb.pcoacc.EmbpcoActivity"
            android:exported="false"
            android:theme="@style/Theme.CapstoneEnviroTrack" />
        <activity
            android:name=".view.emb.smr.EmbSmrActivity"
            android:exported="false"
            android:theme="@style/Theme.CapstoneEnviroTrack"/>
        <activity
            android:name=".view.serviceprovider.SPMainActivity"
            android:exported="false" />
        <activity
            android:name=".view.emb.opms.EmbopmsActivity"
            android:exported="false"
            android:theme="@style/Theme.CapstoneEnviroTrack" />
        <activity
            android:name=".view.emb.cnc.embcncactivity"
            android:exported="false"
            android:theme="@style/Theme.CapstoneEnviroTrack" />
        <activity
            android:name=".view.businesses.cnc.CncActivity"
            android:exported="false"
            android:theme="@style/Theme.CapstoneEnviroTrack" />
        <activity
            android:name=".view.businesses.opms.OpmsActivity"
            android:exported="false" /> <!-- MainActivity is NOW THE LAUNCHER and hosts the NavGraph -->
        <!-- Its layout (e.g., activity_main.xml) will contain the NavHostFragment -->
        <!-- The NavHostFragment's graph will have WelcomeFragment as its startDestination -->
        <activity
            android:name=".view.all.MainActivity"
            android:exported="true"
            android:theme="@style/Theme.CapstoneEnviroTrack">
            <intent-filter>
                <action android:name="android.intent.action.MAIN" />

                <category android:name="android.intent.category.LAUNCHER" />
            </intent-filter>
        </activity> <!-- Select User Type Activity - If this is still used and launched independently -->
        <activity
            android:name=".model.SelectUserType"
            android:exported="false" />
    </application>

</manifest><|MERGE_RESOLUTION|>--- conflicted
+++ resolved
@@ -19,10 +19,6 @@
         android:usesCleartextTraffic="true"
         tools:targetApi="31">
         <activity
-<<<<<<< HEAD
-            android:name=".view.emb.all.EMB_MainActivity"
-            android:exported="false" />
-=======
             android:name=".view.emb.hwms.EmbhwmsActivity"
             android:exported="false"
             android:theme="@style/Theme.CapstoneEnviroTrack" />
@@ -35,7 +31,6 @@
             </intent-filter>
         </service>
 
->>>>>>> 0681e73f
         <activity
             android:name=".view.businesses.smr.SmrActivity"
             android:exported="false"
