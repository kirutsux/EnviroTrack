[versions]
<<<<<<< HEAD
agp = "8.7.0"
=======
agp = "8.6"
>>>>>>> ab2536fa
firebaseBom = "33.10.0"
kotlin = "2.1.21"
coreKtx = "1.15.0"
junit = "4.13.2"
junitVersion = "1.2.1"
espressoCore = "3.6.1"
appcompat = "1.7.0"
material = "1.12.0"
activity = "1.9.3"
constraintlayout = "2.2.0"
firebaseDatabaseKtx = "21.0.0"
firebaseAppdistributionGradle = "5.1.1"
navigationFragmentKtx = "2.9.5"
navigationUiKtx = "2.9.5"
firebaseStorageKtx = "22.0.1"
firebaseAppcheckPlayintegrity = "19.0.1"
filamentAndroid = "1.17.1"
materialVersion = "1.13.0"

[libraries]
androidx-core-ktx = { group = "androidx.core", name = "core-ktx", version.ref = "coreKtx" }
firebase-analytics = { module = "com.google.firebase:firebase-analytics" }
firebase-bom = { module = "com.google.firebase:firebase-bom", version.ref = "firebaseBom" }
junit = { group = "junit", name = "junit", version.ref = "junit" }
androidx-junit = { group = "androidx.test.ext", name = "junit", version.ref = "junitVersion" }
androidx-espresso-core = { group = "androidx.test.espresso", name = "espresso-core", version.ref = "espressoCore" }
androidx-appcompat = { group = "androidx.appcompat", name = "appcompat", version.ref = "appcompat" }
material = { group = "com.google.android.material", name = "material", version.ref = "material" }
androidx-activity = { group = "androidx.activity", name = "activity", version.ref = "activity" }
androidx-constraintlayout = { group = "androidx.constraintlayout", name = "constraintlayout", version.ref = "constraintlayout" }
firebase-database-ktx = { group = "com.google.firebase", name = "firebase-database-ktx", version.ref = "firebaseDatabaseKtx" }
firebase-appdistribution-gradle = { group = "com.google.firebase", name = "firebase-appdistribution-gradle", version.ref = "firebaseAppdistributionGradle" }
androidx-navigation-fragment-ktx = { group = "androidx.navigation", name = "navigation-fragment-ktx", version.ref = "navigationFragmentKtx" }
androidx-navigation-ui-ktx = { group = "androidx.navigation", name = "navigation-ui-ktx", version.ref = "navigationUiKtx" }
firebase-storage-ktx = { group = "com.google.firebase", name = "firebase-storage-ktx", version.ref = "firebaseStorageKtx" }
firebase-appcheck-playintegrity = { group = "com.google.firebase", name = "firebase-appcheck-playintegrity", version.ref = "firebaseAppcheckPlayintegrity" }
filament-android = { group = "com.google.ar.sceneform", name = "filament-android", version.ref = "filamentAndroid" }
google-material = { group = "com.google.android.material", name = "material", version.ref = "materialVersion" }

[plugins]
android-application = { id = "com.android.application", version.ref = "agp" }
jetbrains-kotlin-android = { id = "org.jetbrains.kotlin.android", version.ref = "kotlin" }
<|MERGE_RESOLUTION|>--- conflicted
+++ resolved
@@ -1,9 +1,5 @@
 [versions]
-<<<<<<< HEAD
-agp = "8.7.0"
-=======
 agp = "8.6"
->>>>>>> ab2536fa
 firebaseBom = "33.10.0"
 kotlin = "2.1.21"
 coreKtx = "1.15.0"
